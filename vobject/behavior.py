from . import base


<<<<<<< HEAD
# ------------------------ Abstract class for behavior --------------------------
=======
# ----------------------- Abstract class for behavior --------------------------

>>>>>>> 47bf95db
class Behavior(object):
    """
    Behavior (validation, encoding, and transformations) for vobjects.

    Abstract class to describe vobject options, requirements and encodings.

    Behaviors are used for root components like VCALENDAR, for subcomponents
    like VEVENT, and for individual lines in components.

    Behavior subclasses are not meant to be instantiated, all methods should
    be classmethods.

    @cvar name:
        The uppercase name of the object described by the class, or a generic
        name if the class defines behavior for many objects.
    @cvar description:
        A brief excerpt from the RFC explaining the function of the component or
        line.
    @cvar versionString:
        The string associated with the component, for instance, 2.0 if there's a
        line like VERSION:2.0, an empty string otherwise.
    @cvar knownChildren:
        A dictionary with uppercased component/property names as keys and a
        tuple (min, max, id) as value, where id is the id used by
        L{registerBehavior}, min and max are the limits on how many of this child
        must occur.  None is used to denote no max or no id.
    @cvar quotedPrintable:
        A boolean describing whether the object should be encoded and decoded
        using quoted printable line folding and character escaping.
    @cvar defaultBehavior:
        Behavior to apply to ContentLine children when no behavior is found.
    @cvar hasNative:
        A boolean describing whether the object can be transformed into a more
        Pythonic object.
    @cvar isComponent:
        A boolean, True if the object should be a Component.
    @cvar sortFirst:
        The lower-case list of children which should come first when sorting.
    @cvar allowGroup:
        Whether or not vCard style group prefixes are allowed.
    """

    name = ""
    description = ""
    versionString = ""
    knownChildren = {}
    quotedPrintable = False
    defaultBehavior = None
    hasNative = False
    isComponent = False
    allowGroup = False
    forceUTC = False
    sortFirst = []

    def __init__(self):
        err = "Behavior subclasses are not meant to be instantiated"
        raise base.VObjectError(err)

    @classmethod
    def validate(cls, obj, raiseException=False, complainUnrecognized=False):
        """Check if the object satisfies this behavior's requirements.

        @param obj:
            The L{ContentLine<base.ContentLine>} or
            L{Component<base.Component>} to be validated.
        @param raiseException:
            If True, raise a L{base.ValidateError} on validation failure.
            Otherwise return a boolean.
        @param complainUnrecognized:
            If True, fail to validate if an uncrecognized parameter or child is
            found.  Otherwise log the lack of recognition.

        """
        if not cls.allowGroup and obj.group is not None:
            err = "{0} has a group, but this object doesn't support groups".format(obj)
            raise base.VObjectError(err)
        if isinstance(obj, base.ContentLine):
            return cls.lineValidate(obj, raiseException, complainUnrecognized)
        elif isinstance(obj, base.Component):
            count = {}
            for child in obj.getChildren():
                if not child.validate(raiseException, complainUnrecognized):
                    return False
                name = child.name.upper()
                count[name] = count.get(name, 0) + 1
            for key, val in cls.knownChildren.items():
                if count.get(key, 0) < val[0]:
                    if raiseException:
                        m = "{0} components must contain at least {1} {2}"
                        raise base.ValidateError(m.format(cls.name, val[0], key))
                    return False
                if val[1] and count.get(key, 0) > val[1]:
                    if raiseException:
                        m = "{0} components cannot contain more than {1} {2}"
                        raise base.ValidateError(m.format(cls.name, val[1], key))
                    return False
            return True
        else:
            err = "{0} is not a Component or Contentline".format(obj)
            raise base.VObjectError(err)

    @classmethod
    def lineValidate(cls, line, raiseException, complainUnrecognized):
        """Examine a line's parameters and values, return True if valid."""
        # todo: remove used param line, raiseException, complainUnrecognized
        print(line, raiseException, complainUnrecognized)
        return True

    @classmethod
    def decode(cls, line):
        if line.encoded:
            line.encoded = 0

    @classmethod
    def encode(cls, line):
        if not line.encoded:
            line.encoded = 1

    @classmethod
    def transformToNative(cls, obj):
        """
        Turn a ContentLine or Component into a Python-native representation.

        If appropriate, turn dates or datetime strings into Python objects.
        Components containing VTIMEZONEs turn into VtimezoneComponents.

        """
        return obj

    @classmethod
    def transformFromNative(cls, obj):
        """
        Inverse of transformToNative.
        """
        raise base.NativeError("No transformFromNative defined")

    @classmethod
    def generateImplicitParameters(cls, obj):
        """Generate any required information that don't yet exist."""
        pass

    @classmethod
    def serialize(cls, obj, buf, lineLength, validate=True, *args, **kwargs):
        """
        Set implicit parameters, do encoding, return unicode string.

        If validate is True, raise VObjectError if the line doesn't validate
        after implicit parameters are generated.

        Default is to call base.defaultSerialize.

        """

        cls.generateImplicitParameters(obj)
        if validate:
            cls.validate(obj, raiseException=True)

        if obj.isNative:
            transformed = obj.transformFromNative()
            undoTransform = True
        else:
            transformed = obj
            undoTransform = False

        out = base.defaultSerialize(transformed, buf, lineLength)
        if undoTransform:
            obj.transformToNative()
        return out

    @classmethod
    def valueRepr(cls, line):
        """return the representation of the given content line value"""
        return line.value<|MERGE_RESOLUTION|>--- conflicted
+++ resolved
@@ -1,12 +1,8 @@
 from . import base
 
 
-<<<<<<< HEAD
-# ------------------------ Abstract class for behavior --------------------------
-=======
 # ----------------------- Abstract class for behavior --------------------------
 
->>>>>>> 47bf95db
 class Behavior(object):
     """
     Behavior (validation, encoding, and transformations) for vobjects.
