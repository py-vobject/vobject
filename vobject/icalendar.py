"""Definitions and behavior for iCalendar, also known as vCalendar 2.0"""

from __future__ import print_function

import codecs
import datetime
import logging
import random  # for generating a UID
import socket
import string
import base64

from dateutil import rrule, tz
import six

try:
    import pytz
except ImportError:
    class Pytz:
        """fake pytz module (pytz is not required)"""

        class AmbiguousTimeError(Exception):
            """pytz error for ambiguous times
               during transition daylight->standard"""

        class NonExistentTimeError(Exception):
            """pytz error for non-existent times
               during transition standard->daylight"""

    pytz = Pytz  # keeps quantifiedcode happy

from . import behavior
from .base import (VObjectError, NativeError, ValidateError, ParseError,
                   Component, ContentLine, logger, registerBehavior,
                   backslashEscape, foldOneLine, str_)


# ------------------------------- Constants ------------------------------------
DATENAMES = ("rdate", "exdate")
RULENAMES = ("exrule", "rrule")
DATESANDRULES = ("exrule", "rrule", "rdate", "exdate")
PRODID = u"-//PYVOBJECT//NONSGML Version 1//EN"

WEEKDAYS = "MO", "TU", "WE", "TH", "FR", "SA", "SU"
FREQUENCIES = ('YEARLY', 'MONTHLY', 'WEEKLY', 'DAILY', 'HOURLY', 'MINUTELY',
               'SECONDLY')

zeroDelta = datetime.timedelta(0)
twoHours = datetime.timedelta(hours=2)


# ---------------------------- TZID registry -----------------------------------
__tzidMap = {}


def toUnicode(s):
    """
    Take a string or unicode, turn it into unicode, decoding as utf-8
    """
    if isinstance(s, six.binary_type):
        s = s.decode('utf-8')
    return s


def registerTzid(tzid, tzinfo):
    """
    Register a tzid -> tzinfo mapping.
    """
    __tzidMap[toUnicode(tzid)] = tzinfo


def getTzid(tzid, smart=True):
    """
    Return the tzid if it exists, or None.
    """
    tz = __tzidMap.get(toUnicode(tzid), None)
    if smart and tzid and not tz:
        try:
            from pytz import timezone, UnknownTimeZoneError
            try:
                tz = timezone(tzid)
                registerTzid(toUnicode(tzid), tz)
            except UnknownTimeZoneError as e:
                logging.error(e)
        except ImportError as e:
            logging.error(e)
    return tz

utc = tz.tzutc()
registerTzid("UTC", utc)


# -------------------- Helper subclasses ---------------------------------------
class TimezoneComponent(Component):
    """
    A VTIMEZONE object.

    VTIMEZONEs are parsed by tz.tzical, the resulting datetime.tzinfo
    subclass is stored in self.tzinfo, self.tzid stores the TZID associated
    with this timezone.

    @ivar name:
        The uppercased name of the object, in this case always 'VTIMEZONE'.
    @ivar tzinfo:
        A datetime.tzinfo subclass representing this timezone.
    @ivar tzid:
        The string used to refer to this timezone.
    """
    def __init__(self, tzinfo=None, *args, **kwds):
        """
        Accept an existing Component or a tzinfo class.
        """
        super(TimezoneComponent, self).__init__(*args, **kwds)
        self.isNative = True
        # hack to make sure a behavior is assigned
        if self.behavior is None:
            self.behavior = VTimezone
        if tzinfo is not None:
            self.tzinfo = tzinfo
        if not hasattr(self, 'name') or self.name == '':
            self.name = 'VTIMEZONE'
            self.useBegin = True

    @classmethod
    def registerTzinfo(obj, tzinfo):
        """
        Register tzinfo if it's not already registered, return its tzid.
        """
        tzid = obj.pickTzid(tzinfo)
        if tzid and not getTzid(tzid, False):
            registerTzid(tzid, tzinfo)
        return tzid

    def gettzinfo(self):
        # workaround for dateutil failing to parse some experimental properties
        good_lines = ('rdate', 'rrule', 'dtstart', 'tzname', 'tzoffsetfrom',
                      'tzoffsetto', 'tzid')
        # serialize encodes as utf-8, cStringIO will leave utf-8 alone
        buffer = six.StringIO()
        # allow empty VTIMEZONEs
        if len(self.contents) == 0:
            return None

        def customSerialize(obj):
            if isinstance(obj, Component):
                foldOneLine(buffer, u"BEGIN:" + obj.name)
                for child in obj.lines():
                    if child.name.lower() in good_lines:
                        child.serialize(buffer, 75, validate=False)
                for comp in obj.components():
                    customSerialize(comp)
                foldOneLine(buffer, u"END:" + obj.name)
        customSerialize(self)
        buffer.seek(0)  # tzical wants to read a stream
        return tz.tzical(buffer).get()

    def settzinfo(self, tzinfo, start=2000, end=2030):
        """
        Create appropriate objects in self to represent tzinfo.

        Collapse DST transitions to rrules as much as possible.

        Assumptions:
        - DST <-> Standard transitions occur on the hour
        - never within a month of one another
        - twice or fewer times a year
        - never in the month of December
        - DST always moves offset exactly one hour later
        - tzinfo classes dst method always treats times that could be in either
          offset as being in the later regime
        """
        def fromLastWeek(dt):
            """
            How many weeks from the end of the month dt is, starting from 1.
            """
            weekDelta = datetime.timedelta(weeks=1)
            n = 1
            current = dt + weekDelta
            while current.month == dt.month:
                n += 1
                current += weekDelta
            return n

        # lists of dictionaries defining rules which are no longer in effect
        completed = {'daylight': [], 'standard': []}

        # dictionary defining rules which are currently in effect
        working = {'daylight': None, 'standard': None}

        # rule may be based on nth week of the month or the nth from the last
        for year in range(start, end + 1):
            newyear = datetime.datetime(year, 1, 1)
            for transitionTo in 'daylight', 'standard':
                transition = getTransition(transitionTo, year, tzinfo)
                oldrule = working[transitionTo]

                if transition == newyear:
                    # transitionTo is in effect for the whole year
                    rule = {'end'        : None,
                            'start'      : newyear,
                            'month'      : 1,
                            'weekday'    : None,
                            'hour'       : None,
                            'plus'       : None,
                            'minus'      : None,
                            'name'       : tzinfo.tzname(newyear),
                            'offset'     : tzinfo.utcoffset(newyear),
                            'offsetfrom' : tzinfo.utcoffset(newyear)}
                    if oldrule is None:
                        # transitionTo was not yet in effect
                        working[transitionTo] = rule
                    else:
                        # transitionTo was already in effect
                        if (oldrule['offset'] != tzinfo.utcoffset(newyear)):
                            # old rule was different, it shouldn't continue
                            oldrule['end'] = year - 1
                            completed[transitionTo].append(oldrule)
                            working[transitionTo] = rule
                elif transition is None:
                    # transitionTo is not in effect
                    if oldrule is not None:
                        # transitionTo used to be in effect
                        oldrule['end'] = year - 1
                        completed[transitionTo].append(oldrule)
                        working[transitionTo] = None
                else:
                    # an offset transition was found
                    try:
                        old_offset = tzinfo.utcoffset(transition - twoHours)
                        name = tzinfo.tzname(transition)
                        offset = tzinfo.utcoffset(transition)
                    except (pytz.AmbiguousTimeError, pytz.NonExistentTimeError):
                        # guaranteed that tzinfo is a pytz timezone
                        is_dst = (transitionTo == "daylight")
                        old_offset = tzinfo.utcoffset(transition - twoHours, is_dst=is_dst)
                        name = tzinfo.tzname(transition, is_dst=is_dst)
                        offset = tzinfo.utcoffset(transition, is_dst=is_dst)
                    rule = {'end'     : None,  # None, or an integer year
                            'start'   : transition,  # the datetime of transition
                            'month'   : transition.month,
                            'weekday' : transition.weekday(),
                            'hour'    : transition.hour,
                            'name'    : name,
                            'plus'    : int(
                                (transition.day - 1)/ 7 + 1),  # nth week of the month
                            'minus'   : fromLastWeek(transition),  # nth from last week
                            'offset'  : offset,
                            'offsetfrom' : old_offset}

                    if oldrule is None:
                        working[transitionTo] = rule
                    else:
                        plusMatch = rule['plus'] == oldrule['plus']
                        minusMatch = rule['minus'] == oldrule['minus']
                        truth = plusMatch or minusMatch
                        for key in 'month', 'weekday', 'hour', 'offset':
                            truth = truth and rule[key] == oldrule[key]
                        if truth:
                            # the old rule is still true, limit to plus or minus
                            if not plusMatch:
                                oldrule['plus'] = None
                            if not minusMatch:
                                oldrule['minus'] = None
                        else:
                            # the new rule did not match the old
                            oldrule['end'] = year - 1
                            completed[transitionTo].append(oldrule)
                            working[transitionTo] = rule

        for transitionTo in 'daylight', 'standard':
            if working[transitionTo] is not None:
                completed[transitionTo].append(working[transitionTo])

        self.tzid = []
        self.daylight = []
        self.standard = []

        self.add('tzid').value = self.pickTzid(tzinfo, True)

        # old = None # unused?
        for transitionTo in 'daylight', 'standard':
            for rule in completed[transitionTo]:
                comp = self.add(transitionTo)
                dtstart = comp.add('dtstart')
                dtstart.value = rule['start']
                if rule['name'] is not None:
                    comp.add('tzname').value = rule['name']
                line = comp.add('tzoffsetto')
                line.value = deltaToOffset(rule['offset'])
                line = comp.add('tzoffsetfrom')
                line.value = deltaToOffset(rule['offsetfrom'])

                if rule['plus'] is not None:
                    num = rule['plus']
                elif rule['minus'] is not None:
                    num = -1 * rule['minus']
                else:
                    num = None
                if num is not None:
                    dayString = ";BYDAY=" + str(num) + WEEKDAYS[rule['weekday']]
                else:
                    dayString = ""
                if rule['end'] is not None:
                    if rule['hour'] is None:
                        # all year offset, with no rule
                        endDate = datetime.datetime(rule['end'], 1, 1)
                    else:
                        weekday = rrule.weekday(rule['weekday'], num)
                        du_rule = rrule.rrule(rrule.YEARLY,
                            bymonth=rule['month'], byweekday=weekday,
                            dtstart=datetime.datetime(
                               rule['end'], 1, 1, rule['hour']
                            )
                        )
                        endDate = du_rule[0]
                    endDate = endDate.replace(tzinfo=utc) - rule['offsetfrom']
                    endString = ";UNTIL=" + dateTimeToString(endDate)
                else:
                    endString = ''
                new_rule = "FREQ=YEARLY{0!s};BYMONTH={1!s}{2!s}"\
                    .format(dayString, rule['month'], endString)

                comp.add('rrule').value = new_rule

    tzinfo = property(gettzinfo, settzinfo)
    # prevent Component's __setattr__ from overriding the tzinfo property
    normal_attributes = Component.normal_attributes + ['tzinfo']

    @staticmethod
    def pickTzid(tzinfo, allowUTC=False):
        """
        Given a tzinfo class, use known APIs to determine TZID, or use tzname.
        """
        if tzinfo is None or (not allowUTC and tzinfo_eq(tzinfo, utc)):
            # If tzinfo is UTC, we don't need a TZID
            return None
        # try PyICU's tzid key
        if hasattr(tzinfo, 'tzid'):
            return toUnicode(tzinfo.tzid)

        # try pytz zone key
        if hasattr(tzinfo, 'zone'):
            return toUnicode(tzinfo.zone)

        # try tzical's tzid key
        elif hasattr(tzinfo, '_tzid'):
            return toUnicode(tzinfo._tzid)
        else:
            # return tzname for standard (non-DST) time
            notDST = datetime.timedelta(0)
            for month in range(1, 13):
                dt = datetime.datetime(2000, month, 1)
                if tzinfo.dst(dt) == notDST:
                    return toUnicode(tzinfo.tzname(dt))
        # there was no standard time in 2000!
        raise VObjectError("Unable to guess TZID for tzinfo {0!s}"
                           .format(tzinfo))

    def __str__(self):
        return "<VTIMEZONE | {0}>".format(getattr(self, 'tzid', 'No TZID'))

    def __repr__(self):
        return self.__str__()

    def prettyPrint(self, level, tabwidth):
        pre = ' ' * level * tabwidth
        print(pre, self.name)
        print(pre, "TZID:", self.tzid)
        print('')


class RecurringComponent(Component):
    """
    A vCalendar component like VEVENT or VTODO which may recur.

    Any recurring component can have one or multiple RRULE, RDATE,
    EXRULE, or EXDATE lines, and one or zero DTSTART lines.  It can also have a
    variety of children that don't have any recurrence information.

    In the example below, note that dtstart is included in the rruleset.
    This is not the default behavior for dateutil's rrule implementation unless
    dtstart would already have been a member of the recurrence rule, and as a
    result, COUNT is wrong. This can be worked around when getting rruleset by
    adjusting count down by one if an rrule has a count and dtstart isn't in its
    result set, but by default, the rruleset property doesn't do this work
    around, to access it getrruleset must be called with addRDate set True.

    @ivar rruleset:
        A U{rruleset<https://moin.conectiva.com.br/DateUtil>}.
    """
    def __init__(self, *args, **kwds):
        super(RecurringComponent, self).__init__(*args, **kwds)

        self.isNative = True

    def getrruleset(self, addRDate=False):
        """
        Get an rruleset created from self.

        If addRDate is True, add an RDATE for dtstart if it's not included in
        an RRULE, and count is decremented if it exists.

        Note that for rules which don't match DTSTART, DTSTART may not appear
        in list(rruleset), although it should.  By default, an RDATE is not
        created in these cases, and count isn't updated, so dateutil may list
        a spurious occurrence.
        """
        rruleset = None
        for name in DATESANDRULES:
            addfunc = None
            for line in self.contents.get(name, ()):
                # don't bother creating a rruleset unless there's a rule
                if rruleset is None:
                    rruleset = rrule.rruleset()
                if addfunc is None:
                    addfunc = getattr(rruleset, name)

                if name in DATENAMES:
                    if type(line.value[0]) == datetime.datetime:
                        map(addfunc, line.value)
                    elif type(line.value[0]) == datetime.date:
                        for dt in line.value:
                            addfunc(datetime.datetime(dt.year, dt.month, dt.day))
                    else:
                        # ignore RDATEs with PERIOD values for now
                        pass
                elif name in RULENAMES:
                    try:
                        dtstart = self.dtstart.value
                    except (AttributeError, KeyError):
                        # Special for VTODO - try DUE property instead
                        try:
                            if self.name == "VTODO":
                                dtstart = self.due.value
                            else:
                                # if there's no dtstart, just return None
                                logging.error('failed to get dtstart with VTODO')
                                return None
                        except (AttributeError, KeyError):
                            # if there's no due, just return None
                            logging.error('failed to find DUE at all.')
                            return None

                    # a Ruby iCalendar library escapes semi-colons in rrules,
                    # so also remove any backslashes
                    value = str_(line.value).replace('\\', '')
                    rule = rrule.rrulestr(value, dtstart=dtstart)
                    until = rule._until

                    if until is not None and isinstance(dtstart,
                                                        datetime.datetime) and \
                            (until.tzinfo != dtstart.tzinfo):
                        # dateutil converts the UNTIL date to a datetime,
                        # check to see if the UNTIL parameter value was a date
                        vals = dict(pair.split('=') for pair in
                                    line.value.upper().split(';'))
                        if len(vals.get('UNTIL', '')) == 8:
                            until = datetime.datetime.combine(until.date(),
                                                              dtstart.time())
                        # While RFC2445 says UNTIL MUST be UTC, Chandler allows
                        # floating recurring events, and uses floating UNTIL
                        # values. Also, some odd floating UNTIL but timezoned
                        # DTSTART values have shown up in the wild, so put
                        # floating UNTIL values DTSTART's timezone
                        if until.tzinfo is None:
                            until = until.replace(tzinfo=dtstart.tzinfo)

                        if dtstart.tzinfo is not None:
                            until = until.astimezone(dtstart.tzinfo)

                        # RFC2445 actually states that UNTIL must be a UTC
                        # value. Whilst the changes above work OK, one problem
                        # case is if DTSTART is floating but UNTIL is properly
                        # specified as UTC (or with a TZID). In that case
                        # dateutil will fail datetime comparisons. There is no
                        # easy solution to this as there is no obvious timezone
                        # (at this point) to do proper floating time offset
                        # comparisons. The best we can do is treat the UNTIL
                        # value as floating. This could mean incorrect
                        # determination of the last instance. The better
                        # solution here is to encourage clients to use COUNT
                        # rather than UNTIL when DTSTART is floating.
                        if dtstart.tzinfo is None:
                            until = until.replace(tzinfo=None)

                        rule._until = until

                    # add the rrule or exrule to the rruleset
                    addfunc(rule)

                    if name == 'rrule' and addRDate:
                        try:
                            # dateutils does not work with all-day
                            # (datetime.date) items so we need to convert to a
                            # datetime.datetime (which is what dateutils
                            # does internally)
                            if not isinstance(dtstart, datetime.datetime):
                                adddtstart = datetime.datetime.fromordinal(dtstart.toordinal())
                            else:
                                adddtstart = dtstart
                            if rruleset._rrule[-1][0] != adddtstart:
                                rruleset.rdate(adddtstart)
                                added = True
                            else:
                                added = False
                        except IndexError:
                            # it's conceivable that an rrule has 0 datetimes
                            added = False
                        if added and rruleset._rrule[-1]._count is not None:
                            rruleset._rrule[-1]._count -= 1
        return rruleset

    def setrruleset(self, rruleset):
        # Get DTSTART from component (or DUE if no DTSTART in a VTODO)
        try:
            dtstart = self.dtstart.value
        except (AttributeError, KeyError):
            if self.name == "VTODO":
                dtstart = self.due.value
            else:
                raise

        isDate = datetime.date == type(dtstart)
        if isDate:
            dtstart = datetime.datetime(dtstart.year, dtstart.month, dtstart.day)
            untilSerialize = dateToString
        else:
            # make sure to convert time zones to UTC
            untilSerialize = lambda x: dateTimeToString(x, True)

        for name in DATESANDRULES:
            if name in self.contents:
                del self.contents[name]
            setlist = getattr(rruleset, '_' + name)
            if name in DATENAMES:
                setlist = list(setlist)  # make a copy of the list
                if name == 'rdate' and dtstart in setlist:
                    setlist.remove(dtstart)
                if isDate:
                    setlist = [dt.date() for dt in setlist]
                if len(setlist) > 0:
                    self.add(name).value = setlist
            elif name in RULENAMES:
                for rule in setlist:
                    buf = six.StringIO()
                    buf.write('FREQ=')
                    buf.write(FREQUENCIES[rule._freq])

                    values = {}

                    if rule._interval != 1:
                        values['INTERVAL'] = [str(rule._interval)]
                    if rule._wkst != 0:  # wkst defaults to Monday
                        values['WKST'] = [WEEKDAYS[rule._wkst]]
                    if rule._bysetpos is not None:
                        values['BYSETPOS'] = [str(i) for i in rule._bysetpos]

                    if rule._count is not None:
                        values['COUNT'] = [str(rule._count)]
                    elif rule._until is not None:
                        values['UNTIL'] = [untilSerialize(rule._until)]

                    days = []
                    if (rule._byweekday is not None and (
                                rrule.WEEKLY != rule._freq or
                                len(rule._byweekday) != 1 or
                                rule._dtstart.weekday() != rule._byweekday[0])):
                        # ignore byweekday if freq is WEEKLY and day correlates
                        # with dtstart because it was automatically set by dateutil
                        days.extend(WEEKDAYS[n] for n in rule._byweekday)

                    if rule._bynweekday is not None:
                        days.extend(n + WEEKDAYS[day] for day, n in rule._bynweekday)

                    if len(days) > 0:
                        values['BYDAY'] = days

                    if rule._bymonthday is not None and len(rule._bymonthday) > 0:
                        if not (rule._freq <= rrule.MONTHLY and
                                len(rule._bymonthday) == 1 and
                                rule._bymonthday[0] == rule._dtstart.day):
                            # ignore bymonthday if it's generated by dateutil
                            values['BYMONTHDAY'] = [str(n) for n in rule._bymonthday]

                    if rule._bynmonthday is not None and len(rule._bynmonthday) > 0:
                        values.setdefault('BYMONTHDAY', []).extend(str(n) for n in rule._bynmonthday)

                    if rule._bymonth is not None and len(rule._bymonth) > 0:
                        if (rule._byweekday is not None or
                            len(rule._bynweekday or ()) > 0 or
                            not (rule._freq == rrule.YEARLY and
                                 len(rule._bymonth) == 1 and
                                 rule._bymonth[0] == rule._dtstart.month)):
                            # ignore bymonth if it's generated by dateutil
                            values['BYMONTH'] = [str(n) for n in rule._bymonth]

                    if rule._byyearday is not None:
                        values['BYYEARDAY'] = [str(n) for n in rule._byyearday]
                    if rule._byweekno is not None:
                        values['BYWEEKNO'] = [str(n) for n in rule._byweekno]

                    # byhour, byminute, bysecond are always ignored for now

                    for key, paramvals in values.items():
                        buf.write(';')
                        buf.write(key)
                        buf.write('=')
                        buf.write(','.join(paramvals))

                    self.add(name).value = buf.getvalue()

    rruleset = property(getrruleset, setrruleset)

    def __setattr__(self, name, value):
        """
        For convenience, make self.contents directly accessible.
        """
        if name == 'rruleset':
            self.setrruleset(value)
        else:
            super(RecurringComponent, self).__setattr__(name, value)


class TextBehavior(behavior.Behavior):
    """
    Provide backslash escape encoding/decoding for single valued properties.

    TextBehavior also deals with base64 encoding if the ENCODING parameter is
    explicitly set to BASE64.
    """
    base64string = 'BASE64'  # vCard uses B

    @classmethod
    def decode(cls, line):
        """
        Remove backslash escaping from line.value.
        """
        if line.encoded:
            encoding = getattr(line, 'encoding_param', None)
            if encoding and encoding.upper() == cls.base64string:
<<<<<<< HEAD
                # shouldn't be calling `self` in a classmethod?
                line.value = codecs.decode(self.value.encode("utf-8"), "base64").decode(encoding)
=======
                line.value = base64.b64decode(line.value)
>>>>>>> c73cb9ba
            else:
                line.value = stringToTextValues(line.value)[0]
            line.encoded = False

    @classmethod
    def encode(cls, line):
        """
        Backslash escape line.value.
        """
        if not line.encoded:
            encoding = getattr(line, 'encoding_param', None)
            if encoding and encoding.upper() == cls.base64string:
<<<<<<< HEAD
                # shouldn't be calling `self` in a classmethod?
                line.value = codecs.encode(self.value.encode(encoding), "base64").decode("utf-8")
=======
                line.value = base64.b64encode(line.value.encode('utf-8')).decode('utf-8').replace('\n', '')
>>>>>>> c73cb9ba
            else:
                line.value = backslashEscape(str_(line.value))
            line.encoded = True


class VCalendarComponentBehavior(behavior.Behavior):
    defaultBehavior = TextBehavior
    isComponent = True


class RecurringBehavior(VCalendarComponentBehavior):
    """
    Parent Behavior for components which should be RecurringComponents.
    """
    hasNative = True

    @staticmethod
    def transformToNative(obj):
        """
        Turn a recurring Component into a RecurringComponent.
        """
        if not obj.isNative:
            object.__setattr__(obj, '__class__', RecurringComponent)
            obj.isNative = True
        return obj

    @staticmethod
    def transformFromNative(obj):
        if obj.isNative:
            object.__setattr__(obj, '__class__', Component)
            obj.isNative = False
        return obj

    @staticmethod
    def generateImplicitParameters(obj):
        """
        Generate a UID if one does not exist.

        This is just a dummy implementation, for now.
        """
        if not hasattr(obj, 'uid'):
            rand = int(random.random() * 100000)
            now = datetime.datetime.now(utc)
            now = dateTimeToString(now)
            host = socket.gethostname()
            obj.add(ContentLine('UID', [], "{0} - {1}@{2}".format(now, rand,
                                                                  host)))


class DateTimeBehavior(behavior.Behavior):
    """
    Parent Behavior for ContentLines containing one DATE-TIME.
    """
    hasNative = True

    @staticmethod
    def transformToNative(obj):
        """
        Turn obj.value into a datetime.

        RFC2445 allows times without time zone information, "floating times"
        in some properties.  Mostly, this isn't what you want, but when parsing
        a file, real floating times are noted by setting to 'TRUE' the
        X-VOBJ-FLOATINGTIME-ALLOWED parameter.
        """
        if obj.isNative:
            return obj
        obj.isNative = True
        if obj.value == '':
            return obj
        obj.value = obj.value
        # we're cheating a little here, parseDtstart allows DATE
        obj.value = parseDtstart(obj)
        if obj.value.tzinfo is None:
            obj.params['X-VOBJ-FLOATINGTIME-ALLOWED'] = ['TRUE']
        if obj.params.get('TZID'):
            # Keep a copy of the original TZID around
            obj.params['X-VOBJ-ORIGINAL-TZID'] = [obj.params['TZID']]
            del obj.params['TZID']
        return obj

    @classmethod
    def transformFromNative(cls, obj):
        """
        Replace the datetime in obj.value with an ISO 8601 string.
        """
        if obj.isNative:
            obj.isNative = False
            tzid = TimezoneComponent.registerTzinfo(obj.value.tzinfo)
            obj.value = dateTimeToString(obj.value, cls.forceUTC)
            if not cls.forceUTC and tzid is not None:
                obj.tzid_param = tzid
            if obj.params.get('X-VOBJ-ORIGINAL-TZID'):
                if not hasattr(obj, 'tzid_param'):
                    obj.tzid_param = obj.x_vobj_original_tzid_param
                del obj.params['X-VOBJ-ORIGINAL-TZID']

        return obj


class UTCDateTimeBehavior(DateTimeBehavior):
    """
    A value which must be specified in UTC.
    """
    forceUTC = True


class DateOrDateTimeBehavior(behavior.Behavior):
    """
    Parent Behavior for ContentLines containing one DATE or DATE-TIME.
    """
    hasNative = True

    @staticmethod
    def transformToNative(obj):
        """
        Turn obj.value into a date or datetime.
        """
        if obj.isNative:
            return obj
        obj.isNative = True
        if obj.value == '':
            return obj
        obj.value = obj.value
        obj.value = parseDtstart(obj, allowSignatureMismatch=True)
        if getattr(obj, 'value_param', 'DATE-TIME').upper() == 'DATE-TIME':
            if hasattr(obj, 'tzid_param'):
                # Keep a copy of the original TZID around
                obj.params['X-VOBJ-ORIGINAL-TZID'] = [obj.tzid_param]
                del obj.tzid_param
        return obj

    @staticmethod
    def transformFromNative(obj):
        """
        Replace the date or datetime in obj.value with an ISO 8601 string.
        """
        if type(obj.value) == datetime.date:
            obj.isNative = False
            obj.value_param = 'DATE'
            obj.value = dateToString(obj.value)
            return obj
        else:
            return DateTimeBehavior.transformFromNative(obj)


class MultiDateBehavior(behavior.Behavior):
    """
    Parent Behavior for ContentLines containing one or more DATE, DATE-TIME, or
    PERIOD.
    """
    hasNative = True

    @staticmethod
    def transformToNative(obj):
        """
        Turn obj.value into a list of dates, datetimes, or
        (datetime, timedelta) tuples.
        """
        if obj.isNative:
            return obj
        obj.isNative = True
        if obj.value == '':
            obj.value = []
            return obj
        tzinfo = getTzid(getattr(obj, 'tzid_param', None))
        valueParam = getattr(obj, 'value_param', "DATE-TIME").upper()
        valTexts = obj.value.split(",")
        if valueParam == "DATE":
            obj.value = [stringToDate(x) for x in valTexts]
        elif valueParam == "DATE-TIME":
            obj.value = [stringToDateTime(x, tzinfo) for x in valTexts]
        elif valueParam == "PERIOD":
            obj.value = [stringToPeriod(x, tzinfo) for x in valTexts]
        return obj

    @staticmethod
    def transformFromNative(obj):
        """
        Replace the date, datetime or period tuples in obj.value with
        appropriate strings.
        """
        if obj.value and type(obj.value[0]) == datetime.date:
            obj.isNative = False
            obj.value_param = 'DATE'
            obj.value = ','.join([dateToString(val) for val in obj.value])
            return obj
        # Fixme: handle PERIOD case
        else:
            if obj.isNative:
                obj.isNative = False
                transformed = []
                tzid = None
                for val in obj.value:
                    if tzid is None and type(val) == datetime.datetime:
                        tzid = TimezoneComponent.registerTzinfo(val.tzinfo)
                        if tzid is not None:
                            obj.tzid_param = tzid
                    transformed.append(dateTimeToString(val))
                obj.value = ','.join(transformed)
            return obj


class MultiTextBehavior(behavior.Behavior):
    """
    Provide backslash escape encoding/decoding of each of several values.

    After transformation, value is a list of strings.
    """
    listSeparator = ","

    @classmethod
    def decode(cls, line):
        """
        Remove backslash escaping from line.value, then split on commas.
        """
        if line.encoded:
            line.value = stringToTextValues(line.value,
                                            listSeparator=cls.listSeparator)
            line.encoded = False

    @classmethod
    def encode(cls, line):
        """
        Backslash escape line.value.
        """
        if not line.encoded:
            line.value = cls.listSeparator.join(backslashEscape(val)
                                                for val in line.value)
            line.encoded = True


class SemicolonMultiTextBehavior(MultiTextBehavior):
    listSeparator = ";"


# ------------------------ Registered Behavior subclasses ----------------------
class VCalendar2_0(VCalendarComponentBehavior):
    """
    vCalendar 2.0 behavior. With added VAVAILABILITY support.
    """
    name = 'VCALENDAR'
    description = 'vCalendar 2.0, also known as iCalendar.'
    versionString = '2.0'
    sortFirst = ('version', 'calscale', 'method', 'prodid', 'vtimezone')
    knownChildren = {
        'CALSCALE':      (0, 1, None),  # min, max, behaviorRegistry id
        'METHOD':        (0, 1, None),
        'VERSION':       (0, 1, None),  # required, but auto-generated
        'PRODID':        (1, 1, None),
        'VTIMEZONE':     (0, None, None),
        'VEVENT':        (0, None, None),
        'VTODO':         (0, None, None),
        'VJOURNAL':      (0, None, None),
        'VFREEBUSY':     (0, None, None),
        'VAVAILABILITY': (0, None, None),
    }

    @classmethod
    def generateImplicitParameters(cls, obj):
        """
        Create PRODID, VERSION, and VTIMEZONEs if needed.

        VTIMEZONEs will need to exist whenever TZID parameters exist or when
        datetimes with tzinfo exist.
        """
        for comp in obj.components():
            if comp.behavior is not None:
                comp.behavior.generateImplicitParameters(comp)
        if not hasattr(obj, 'prodid'):
            obj.add(ContentLine('PRODID', [], PRODID))
        if not hasattr(obj, 'version'):
            obj.add(ContentLine('VERSION', [], cls.versionString))
        tzidsUsed = {}

        def findTzids(obj, table):
            if isinstance(obj, ContentLine) and (obj.behavior is None or
                                                 not obj.behavior.forceUTC):
                if getattr(obj, 'tzid_param', None):
                    table[obj.tzid_param] = 1
                else:
                    if type(obj.value) == list:
                        for item in obj.value:
                            tzinfo = getattr(obj.value, 'tzinfo', None)
                            tzid = TimezoneComponent.registerTzinfo(tzinfo)
                            if tzid:
                                table[tzid] = 1
                    else:
                        tzinfo = getattr(obj.value, 'tzinfo', None)
                        tzid = TimezoneComponent.registerTzinfo(tzinfo)
                        if tzid:
                            table[tzid] = 1
            for child in obj.getChildren():
                if obj.name != 'VTIMEZONE':
                    findTzids(child, table)

        findTzids(obj, tzidsUsed)
        oldtzids = [toUnicode(x.tzid.value) for x in getattr(obj, 'vtimezone_list', [])]
        for tzid in tzidsUsed.keys():
            tzid = toUnicode(tzid)
            if tzid != u'UTC' and tzid not in oldtzids:
                obj.add(TimezoneComponent(tzinfo=getTzid(tzid)))
registerBehavior(VCalendar2_0)


class VTimezone(VCalendarComponentBehavior):
    """
    Timezone behavior.
    """
    name = 'VTIMEZONE'
    hasNative = True
    description = 'A grouping of component properties that defines a time zone.'
    sortFirst = ('tzid', 'last-modified', 'tzurl', 'standard', 'daylight')
    knownChildren = {
        'TZID':          (1, 1, None),  # min, max, behaviorRegistry id
        'LAST-MODIFIED': (0, 1, None),
        'TZURL':         (0, 1, None),
        'STANDARD':      (0, None, None),  # NOTE: One of Standard or
        'DAYLIGHT':      (0, None, None)  # Daylight must appear
    }

    @classmethod
    def validate(cls, obj, raiseException, *args):
        if not hasattr(obj, 'tzid') or obj.tzid.value is None:
            if raiseException:
                m = "VTIMEZONE components must contain a valid TZID"
                raise ValidateError(m)
            return False
        if 'standard' in obj.contents or 'daylight' in obj.contents:
            return super(VTimezone, cls).validate(obj, raiseException, *args)
        else:
            if raiseException:
                m = "VTIMEZONE components must contain a STANDARD or a DAYLIGHT\
                     component"
                raise ValidateError(m)
            return False

    @staticmethod
    def transformToNative(obj):
        if not obj.isNative:
            object.__setattr__(obj, '__class__', TimezoneComponent)
            obj.isNative = True
            obj.registerTzinfo(obj.tzinfo)
        return obj

    @staticmethod
    def transformFromNative(obj):
        return obj
registerBehavior(VTimezone)


class TZID(behavior.Behavior):
    """
    Don't use TextBehavior for TZID.

    RFC2445 only allows TZID lines to be paramtext, so they shouldn't need any
    encoding or decoding.  Unfortunately, some Microsoft products use commas
    in TZIDs which should NOT be treated as a multi-valued text property, nor
    do we want to escape them.  Leaving them alone works for Microsoft's breakage,
    and doesn't affect compliant iCalendar streams.
    """
registerBehavior(TZID)


class DaylightOrStandard(VCalendarComponentBehavior):
    hasNative = False
    knownChildren = {'DTSTART':      (1, 1, None),  # min, max, behaviorRegistry id
                     'RRULE':        (0, 1, None)}

registerBehavior(DaylightOrStandard, 'STANDARD')
registerBehavior(DaylightOrStandard, 'DAYLIGHT')


class VEvent(RecurringBehavior):
    """
    Event behavior.
    """
    name = 'VEVENT'
    sortFirst = ('uid', 'recurrence-id', 'dtstart', 'duration', 'dtend')

    description = 'A grouping of component properties, and possibly including \
                   "VALARM" calendar components, that represents a scheduled \
                   amount of time on a calendar.'
    knownChildren = {
        'DTSTART':        (0, 1, None),  # min, max, behaviorRegistry id
        'CLASS':          (0, 1, None),
        'CREATED':        (0, 1, None),
        'DESCRIPTION':    (0, 1, None),
        'GEO':            (0, 1, None),
        'LAST-MODIFIED':  (0, 1, None),
        'LOCATION':       (0, 1, None),
        'ORGANIZER':      (0, 1, None),
        'PRIORITY':       (0, 1, None),
        'DTSTAMP':        (0, 1, None),
        'SEQUENCE':       (0, 1, None),
        'STATUS':         (0, 1, None),
        'SUMMARY':        (0, 1, None),
        'TRANSP':         (0, 1, None),
        'UID':            (1, 1, None),
        'URL':            (0, 1, None),
        'RECURRENCE-ID':  (0, 1, None),
        'DTEND':          (0, 1, None),  # NOTE: Only one of DtEnd or
        'DURATION':       (0, 1, None),  # Duration can appear
        'ATTACH':         (0, None, None),
        'ATTENDEE':       (0, None, None),
        'CATEGORIES':     (0, None, None),
        'COMMENT':        (0, None, None),
        'CONTACT':        (0, None, None),
        'EXDATE':         (0, None, None),
        'EXRULE':         (0, None, None),
        'REQUEST-STATUS': (0, None, None),
        'RELATED-TO':     (0, None, None),
        'RESOURCES':      (0, None, None),
        'RDATE':          (0, None, None),
        'RRULE':          (0, None, None),
        'VALARM':         (0, None, None)
    }

    @classmethod
    def validate(cls, obj, raiseException, *args):
        if 'dtend' in obj.contents and 'duration' in obj.contents:
            if raiseException:
                m = "VEVENT components cannot contain both DTEND and DURATION\
                     components"
                raise ValidateError(m)
            return False
        else:
            return super(VEvent, cls).validate(obj, raiseException, *args)

registerBehavior(VEvent)


class VTodo(RecurringBehavior):
    """
    To-do behavior.
    """
    name = 'VTODO'
    description = 'A grouping of component properties and possibly "VALARM" \
                   calendar components that represent an action-item or \
                   assignment.'
    knownChildren = {
        'DTSTART':        (0, 1, None),  # min, max, behaviorRegistry id
        'CLASS':          (0, 1, None),
        'COMPLETED':      (0, 1, None),
        'CREATED':        (0, 1, None),
        'DESCRIPTION':    (0, 1, None),
        'GEO':            (0, 1, None),
        'LAST-MODIFIED':  (0, 1, None),
        'LOCATION':       (0, 1, None),
        'ORGANIZER':      (0, 1, None),
        'PERCENT':        (0, 1, None),
        'PRIORITY':       (0, 1, None),
        'DTSTAMP':        (0, 1, None),
        'SEQUENCE':       (0, 1, None),
        'STATUS':         (0, 1, None),
        'SUMMARY':        (0, 1, None),
        'UID':            (0, 1, None),
        'URL':            (0, 1, None),
        'RECURRENCE-ID':  (0, 1, None),
        'DUE':            (0, 1, None),  # NOTE: Only one of Due or
        'DURATION':       (0, 1, None),  # Duration can appear
        'ATTACH':         (0, None, None),
        'ATTENDEE':       (0, None, None),
        'CATEGORIES':     (0, None, None),
        'COMMENT':        (0, None, None),
        'CONTACT':        (0, None, None),
        'EXDATE':         (0, None, None),
        'EXRULE':         (0, None, None),
        'REQUEST-STATUS': (0, None, None),
        'RELATED-TO':     (0, None, None),
        'RESOURCES':      (0, None, None),
        'RDATE':          (0, None, None),
        'RRULE':          (0, None, None),
        'VALARM':         (0, None, None)
    }

    @classmethod
    def validate(cls, obj, raiseException, *args):
        if 'due' in obj.contents and 'duration' in obj.contents:
            if raiseException:
                m = "VTODO components cannot contain both DUE and DURATION\
                     components"
                raise ValidateError(m)
            return False
        else:
            return super(VTodo, cls).validate(obj, raiseException, *args)

registerBehavior(VTodo)


class VJournal(RecurringBehavior):
    """
    Journal entry behavior.
    """
    name = 'VJOURNAL'
    knownChildren = {
        'DTSTART':        (0, 1, None),  # min, max, behaviorRegistry id
        'CLASS':          (0, 1, None),
        'CREATED':        (0, 1, None),
        'DESCRIPTION':    (0, 1, None),
        'LAST-MODIFIED':  (0, 1, None),
        'ORGANIZER':      (0, 1, None),
        'DTSTAMP':        (0, 1, None),
        'SEQUENCE':       (0, 1, None),
        'STATUS':         (0, 1, None),
        'SUMMARY':        (0, 1, None),
        'UID':            (0, 1, None),
        'URL':            (0, 1, None),
        'RECURRENCE-ID':  (0, 1, None),
        'ATTACH':         (0, None, None),
        'ATTENDEE':       (0, None, None),
        'CATEGORIES':     (0, None, None),
        'COMMENT':        (0, None, None),
        'CONTACT':        (0, None, None),
        'EXDATE':         (0, None, None),
        'EXRULE':         (0, None, None),
        'REQUEST-STATUS': (0, None, None),
        'RELATED-TO':     (0, None, None),
        'RDATE':          (0, None, None),
        'RRULE':          (0, None, None)
    }
registerBehavior(VJournal)


class VFreeBusy(VCalendarComponentBehavior):
    """
    Free/busy state behavior.
    """
    name = 'VFREEBUSY'
    description = 'A grouping of component properties that describe either a \
                   request for free/busy time, describe a response to a request \
                   for free/busy time or describe a published set of busy time.'
    sortFirst = ('uid', 'dtstart', 'duration', 'dtend')
    knownChildren = {
        'DTSTART':        (0, 1, None),  # min, max, behaviorRegistry id
        'CONTACT':        (0, 1, None),
        'DTEND':          (0, 1, None),
        'DURATION':       (0, 1, None),
        'ORGANIZER':      (0, 1, None),
        'DTSTAMP':        (0, 1, None),
        'UID':            (0, 1, None),
        'URL':            (0, 1, None),
        'ATTENDEE':       (0, None, None),
        'COMMENT':        (0, None, None),
        'FREEBUSY':       (0, None, None),
        'REQUEST-STATUS': (0, None, None)
    }

registerBehavior(VFreeBusy)


class VAlarm(VCalendarComponentBehavior):
    """
    Alarm behavior.
    """
    name = 'VALARM'
    description = 'Alarms describe when and how to provide alerts about events \
                   and to-dos.'
    knownChildren = {
        'ACTION':       (1, 1, None),  # min, max, behaviorRegistry id
        'TRIGGER':      (1, 1, None),
        'DURATION':     (0, 1, None),
        'REPEAT':       (0, 1, None),
        'DESCRIPTION':  (0, 1, None)
    }

    @staticmethod
    def generateImplicitParameters(obj):
        """
        Create default ACTION and TRIGGER if they're not set.
        """
        try:
            obj.action
        except AttributeError:
            obj.add('action').value = 'AUDIO'
        try:
            obj.trigger
        except AttributeError:
            obj.add('trigger').value = datetime.timedelta(0)

    @classmethod
    def validate(cls, obj, raiseException, *args):
        """
        # TODO
        if obj.contents.has_key('dtend') and obj.contents.has_key('duration'):
            if raiseException:
                m = "VEVENT components cannot contain both DTEND and DURATION\
                     components"
                raise ValidateError(m)
            return False
        else:
            return super(VEvent, cls).validate(obj, raiseException, *args)
        """
        return True

registerBehavior(VAlarm)


class VAvailability(VCalendarComponentBehavior):
    """
    Availability state behavior.

    Used to represent user's available time slots.
    """
    name = 'VAVAILABILITY'
    description = 'A component used to represent a user\'s available time slots.'
    sortFirst = ('uid', 'dtstart', 'duration', 'dtend')
    knownChildren = {
        'UID':           (1, 1, None),  # min, max, behaviorRegistry id
        'DTSTAMP':       (1, 1, None),
        'BUSYTYPE':      (0, 1, None),
        'CREATED':       (0, 1, None),
        'DTSTART':       (0, 1, None),
        'LAST-MODIFIED': (0, 1, None),
        'ORGANIZER':     (0, 1, None),
        'SEQUENCE':      (0, 1, None),
        'SUMMARY':       (0, 1, None),
        'URL':           (0, 1, None),
        'DTEND':         (0, 1, None),
        'DURATION':      (0, 1, None),
        'CATEGORIES':    (0, None, None),
        'COMMENT':       (0, None, None),
        'CONTACT':       (0, None, None),
        'AVAILABLE':     (0, None, None),
    }

    @classmethod
    def validate(cls, obj, raiseException, *args):
        if 'dtend' in obj.contents and 'duration' in obj.contents:
            if raiseException:
                m = "VAVAILABILITY components cannot contain both DTEND and DURATION components"
                raise ValidateError(m)
            return False
        else:
            return super(VAvailability, cls).validate(obj, raiseException, *args)

registerBehavior(VAvailability)


class Available(RecurringBehavior):
    """
    Event behavior.
    """
    name = 'AVAILABLE'
    sortFirst = ('uid', 'recurrence-id', 'dtstart', 'duration', 'dtend')
    description = 'Defines a period of time in which a user is normally available.'
    knownChildren = {
        'DTSTAMP':       (1, 1, None),  # min, max, behaviorRegistry id
        'DTSTART':       (1, 1, None),
        'UID':           (1, 1, None),
        'DTEND':         (0, 1, None),  # NOTE: One of DtEnd or
        'DURATION':      (0, 1, None),  # Duration must appear, but not both
        'CREATED':       (0, 1, None),
        'LAST-MODIFIED': (0, 1, None),
        'RECURRENCE-ID': (0, 1, None),
        'RRULE':         (0, 1, None),
        'SUMMARY':       (0, 1, None),
        'CATEGORIES':    (0, None, None),
        'COMMENT':       (0, None, None),
        'CONTACT':       (0, None, None),
        'EXDATE':        (0, None, None),
        'RDATE':         (0, None, None),
    }

    @classmethod
    def validate(cls, obj, raiseException, *args):
        has_dtend = 'dtend' in obj.contents
        has_duration = 'duration' in obj.contents
        if has_dtend and has_duration:
            if raiseException:
                m = "AVAILABLE components cannot contain both DTEND and DURATION\
                     properties"
                raise ValidateError(m)
            return False
        elif not (has_dtend or has_duration):
            if raiseException:
                m = "AVAILABLE components must contain one of DTEND or DURATION\
                     properties"
                raise ValidateError(m)
            return False
        else:
            return super(Available, cls).validate(obj, raiseException, *args)

registerBehavior(Available)


class Duration(behavior.Behavior):
    """
    Behavior for Duration ContentLines.  Transform to datetime.timedelta.
    """
    name = 'DURATION'
    hasNative = True

    @staticmethod
    def transformToNative(obj):
        """
        Turn obj.value into a datetime.timedelta.
        """
        if obj.isNative:
            return obj
        obj.isNative = True
        obj.value = obj.value
        if obj.value == '':
            return obj
        else:
            deltalist = stringToDurations(obj.value)
            # When can DURATION have multiple durations?  For now:
            if len(deltalist) == 1:
                obj.value = deltalist[0]
                return obj
            else:
                raise ParseError("DURATION must have a single duration string.")

    @staticmethod
    def transformFromNative(obj):
        """
        Replace the datetime.timedelta in obj.value with an RFC2445 string.
        """
        if not obj.isNative:
            return obj
        obj.isNative = False
        obj.value = timedeltaToString(obj.value)
        return obj

registerBehavior(Duration)


class Trigger(behavior.Behavior):
    """
    DATE-TIME or DURATION
    """
    name = 'TRIGGER'
    description = 'This property specifies when an alarm will trigger.'
    hasNative = True
    forceUTC = True

    @staticmethod
    def transformToNative(obj):
        """
        Turn obj.value into a timedelta or datetime.
        """
        if obj.isNative:
            return obj
        value = getattr(obj, 'value_param', 'DURATION').upper()
        if hasattr(obj, 'value_param'):
            del obj.value_param
        if obj.value == '':
            obj.isNative = True
            return obj
        elif value == 'DURATION':
            try:
                return Duration.transformToNative(obj)
            except ParseError:
                logger.warning("TRIGGER not recognized as DURATION, trying "
                               "DATE-TIME, because iCal sometimes exports "
                               "DATE-TIMEs without setting VALUE=DATE-TIME")
                try:
                    obj.isNative = False
                    dt = DateTimeBehavior.transformToNative(obj)
                    return dt
                except:
                    msg = "TRIGGER with no VALUE not recognized as DURATION " \
                          "or as DATE-TIME"
                    raise ParseError(msg)
        elif value == 'DATE-TIME':
            # TRIGGERs with DATE-TIME values must be in UTC, we could validate
            # that fact, for now we take it on faith.
            return DateTimeBehavior.transformToNative(obj)
        else:
            raise ParseError("VALUE must be DURATION or DATE-TIME")

    @staticmethod
    def transformFromNative(obj):
        if type(obj.value) == datetime.datetime:
            obj.value_param = 'DATE-TIME'
            return UTCDateTimeBehavior.transformFromNative(obj)
        elif type(obj.value) == datetime.timedelta:
            return Duration.transformFromNative(obj)
        else:
            raise NativeError("Native TRIGGER values must be timedelta or "
                              "datetime")
registerBehavior(Trigger)


class PeriodBehavior(behavior.Behavior):
    """
    A list of (date-time, timedelta) tuples.
    """
    hasNative = True

    @staticmethod
    def transformToNative(obj):
        """
        Convert comma separated periods into tuples.
        """
        if obj.isNative:
            return obj
        obj.isNative = True
        if obj.value == '':
            obj.value = []
            return obj
        tzinfo = getTzid(getattr(obj, 'tzid_param', None))
        obj.value = [stringToPeriod(x, tzinfo) for x in obj.value.split(",")]
        return obj

    @classmethod
    def transformFromNative(cls, obj):
        """
        Convert the list of tuples in obj.value to strings.
        """
        if obj.isNative:
            obj.isNative = False
            transformed = []
            for tup in obj.value:
                transformed.append(periodToString(tup, cls.forceUTC))
            if len(transformed) > 0:
                tzid = TimezoneComponent.registerTzinfo(tup[0].tzinfo)
                if not cls.forceUTC and tzid is not None:
                    obj.tzid_param = tzid

            obj.value = ','.join(transformed)

        return obj


class FreeBusy(PeriodBehavior):
    """
    Free or busy period of time, must be specified in UTC.
    """
    name = 'FREEBUSY'
    forceUTC = True
registerBehavior(FreeBusy, 'FREEBUSY')


class RRule(behavior.Behavior):
    """
    Dummy behavior to avoid having RRULEs being treated as text lines (and thus
    having semi-colons inaccurately escaped).
    """
registerBehavior(RRule, 'RRULE')
registerBehavior(RRule, 'EXRULE')


# ------------------------ Registration of common classes ----------------------
utcDateTimeList = ['LAST-MODIFIED', 'CREATED', 'COMPLETED', 'DTSTAMP']
list(map(lambda x: registerBehavior(UTCDateTimeBehavior, x), utcDateTimeList))

dateTimeOrDateList = ['DTEND', 'DTSTART', 'DUE', 'RECURRENCE-ID']
list(map(lambda x: registerBehavior(DateOrDateTimeBehavior, x),
         dateTimeOrDateList))

registerBehavior(MultiDateBehavior, 'RDATE')
registerBehavior(MultiDateBehavior, 'EXDATE')


textList = ['CALSCALE', 'METHOD', 'PRODID', 'CLASS', 'COMMENT', 'DESCRIPTION',
            'LOCATION', 'STATUS', 'SUMMARY', 'TRANSP', 'CONTACT', 'RELATED-TO',
            'UID', 'ACTION', 'BUSYTYPE']
list(map(lambda x: registerBehavior(TextBehavior, x), textList))

list(map(lambda x: registerBehavior(MultiTextBehavior, x), ['CATEGORIES',
                                                            'RESOURCES']))
registerBehavior(SemicolonMultiTextBehavior, 'REQUEST-STATUS')


# ------------------------ Serializing helper functions ------------------------
def numToDigits(num, places):
    """
    Helper, for converting numbers to textual digits.
    """
    s = str(num)
    if len(s) < places:
        return ("0" * (places - len(s))) + s
    elif len(s) > places:
        return s[len(s)-places:]
    else:
        return s


def timedeltaToString(delta):
    """
    Convert timedelta to an ical DURATION.
    """
    if delta.days == 0:
        sign = 1
    else:
        sign = delta.days / abs(delta.days)
    delta = abs(delta)
    days = delta.days
    hours = int(delta.seconds / 3600)
    minutes = int((delta.seconds % 3600) / 60)
    seconds = int(delta.seconds % 60)

    output = ''
    if sign == -1:
        output += '-'
    output += 'P'
    if days:
        output += '{}D'.format(days)
    if hours or minutes or seconds:
        output += 'T'
    elif not days:  # Deal with zero duration
        output += 'T0S'
    if hours:
        output += '{}H'.format(hours)
    if minutes:
        output += '{}M'.format(minutes)
    if seconds:
        output += '{}S'.format(seconds)
    return output


def timeToString(dateOrDateTime):
    """
    Wraps dateToString and dateTimeToString, returning the results
    of either based on the type of the argument
    """
    if hasattr(dateOrDateTime, 'hour'):
        return dateTimeToString(dateOrDateTime)
    return dateToString(dateOrDateTime)


def dateToString(date):
    year = numToDigits(date.year,  4)
    month = numToDigits(date.month, 2)
    day = numToDigits(date.day,   2)
    return year + month + day


def dateTimeToString(dateTime, convertToUTC=False):
    """
    Ignore tzinfo unless convertToUTC.  Output string.
    """
    if dateTime.tzinfo and convertToUTC:
        dateTime = dateTime.astimezone(utc)

    datestr = "{0}{1}{2}T{3}{4}{5}".format(
        numToDigits(dateTime.year, 4),
        numToDigits(dateTime.month, 2),
        numToDigits(dateTime.day, 2),
        numToDigits(dateTime.hour, 2),
        numToDigits(dateTime.minute, 2),
        numToDigits(dateTime.second, 2),
    )
    if tzinfo_eq(dateTime.tzinfo, utc):
        datestr += "Z"
    return datestr


def deltaToOffset(delta):
    absDelta = abs(delta)
    hours = int(absDelta.seconds / 3600)
    hoursString = numToDigits(hours, 2)
    minutesString = '00'
    if absDelta == delta:
        signString = "+"
    else:
        signString = "-"
    return signString + hoursString + minutesString


def periodToString(period, convertToUTC=False):
    txtstart = dateTimeToString(period[0], convertToUTC)
    if isinstance(period[1], datetime.timedelta):
        txtend = timedeltaToString(period[1])
    else:
        txtend = dateTimeToString(period[1], convertToUTC)
    return txtstart + "/" + txtend


# ----------------------- Parsing functions ------------------------------------
def isDuration(s):
    s = s.upper()
    return (s.find("P") != -1) and (s.find("P") < 2)


def stringToDate(s):
    year = int(s[0:4])
    month = int(s[4:6])
    day = int(s[6:8])
    return datetime.date(year, month, day)


def stringToDateTime(s, tzinfo=None):
    """
    Returns datetime.datetime object.
    """
    try:
        year = int(s[0:4])
        month = int(s[4:6])
        day = int(s[6:8])
        hour = int(s[9:11])
        minute = int(s[11:13])
        second = int(s[13:15])
        if len(s) > 15:
            if s[15] == 'Z':
                tzinfo = utc
    except:
        raise ParseError("'{0!s}' is not a valid DATE-TIME".format(s))
    year = year and year or 2000
    return datetime.datetime(year, month, day, hour, minute, second, 0, tzinfo)


# DQUOTE included to work around iCal's penchant for backslash escaping it,
# although it isn't actually supposed to be escaped according to rfc2445 TEXT
escapableCharList = '\\;,Nn"'


def stringToTextValues(s, listSeparator=',', charList=None, strict=False):
    """
    Returns list of strings.
    """
    if charList is None:
        charList = escapableCharList

    def escapableChar(c):
        return c in charList

    def error(msg):
        if strict:
            raise ParseError(msg)
        else:
            logging.error(msg)

    # vars which control state machine
    charIterator = enumerate(s)
    state = "read normal"

    current = []
    results = []

    while True:
        try:
            charIndex, char = next(charIterator)
        except:
            char = "eof"

        if state == "read normal":
            if char == '\\':
                state = "read escaped char"
            elif char == listSeparator:
                state = "read normal"
                current = "".join(current)
                results.append(current)
                current = []
            elif char == "eof":
                state = "end"
            else:
                state = "read normal"
                current.append(char)

        elif state == "read escaped char":
            if escapableChar(char):
                state = "read normal"
                if char in 'nN':
                    current.append('\n')
                else:
                    current.append(char)
            else:
                state = "read normal"
                # leave unrecognized escaped characters for later passes
                current.append('\\' + char)

        elif state == "end":  # an end state
            if len(current) or len(results) == 0:
                current = "".join(current)
                results.append(current)
            return results

        elif state == "error":  # an end state
            return results

        else:
            state = "error"
            error("unknown state: '{0!s}' reached in {1!s}".format(state, s))


def stringToDurations(s, strict=False):
    """
    Returns list of timedelta objects.
    """
    def makeTimedelta(sign, week, day, hour, minute, sec):
        if sign == "-":
            sign = -1
        else:
            sign = 1
        week = int(week)
        day = int(day)
        hour = int(hour)
        minute = int(minute)
        sec = int(sec)
        return sign * datetime.timedelta(weeks=week, days=day, hours=hour,
                                         minutes=minute, seconds=sec)

    def error(msg):
        if strict:
            raise ParseError(msg)
        else:
            raise ParseError(msg)

    # vars which control state machine
    charIterator = enumerate(s)
    state = "start"

    durations = []
    current = ""
    sign = None
    week = 0
    day = 0
    hour = 0
    minute = 0
    sec = 0

    while True:
        try:
            charIndex, char = next(charIterator)
        except:
            char = "eof"

        if state == "start":
            if char == '+':
                state = "start"
                sign = char
            elif char == '-':
                state = "start"
                sign = char
            elif char.upper() == 'P':
                state = "read field"
            elif char == "eof":
                state = "error"
                error("got end-of-line while reading in duration: " + s)
            elif char in string.digits:
                state = "read field"
                current = current + char  # update this part when updating "read field"
            else:
                state = "error"
                error("got unexpected character {0} reading in duration: {1}"
                      .format(char, s))

        elif state == "read field":
            if (char in string.digits):
                state = "read field"
                current = current + char  # update part above when updating "read field"
            elif char.upper() == 'T':
                state = "read field"
            elif char.upper() == 'W':
                state = "read field"
                week = current
                current = ""
            elif char.upper() == 'D':
                state = "read field"
                day = current
                current = ""
            elif char.upper() == 'H':
                state = "read field"
                hour = current
                current = ""
            elif char.upper() == 'M':
                state = "read field"
                minute = current
                current = ""
            elif char.upper() == 'S':
                state = "read field"
                sec = current
                current = ""
            elif char == ",":
                state = "start"
                durations.append(makeTimedelta(sign, week, day, hour, minute,
                                               sec))
                current = ""
                sign = None
                week = None
                day = None
                hour = None
                minute = None
                sec = None
            elif char == "eof":
                state = "end"
            else:
                state = "error"
                error("got unexpected character reading in duration: " + s)

        elif state == "end":  # an end state
            if (sign or week or day or hour or minute or sec):
                durations.append(makeTimedelta(sign, week, day, hour, minute,
                                               sec))
            return durations

        elif state == "error":  # an end state
            error("in error state")
            return durations

        else:
            state = "error"
            error("unknown state: '{0!s}' reached in {1!s}".format(state, s))


def parseDtstart(contentline, allowSignatureMismatch=False):
    """
    Convert a contentline's value into a date or date-time.

    A variety of clients don't serialize dates with the appropriate VALUE
    parameter, so rather than failing on these (technically invalid) lines,
    if allowSignatureMismatch is True, try to parse both varieties.
    """
    tzinfo = getTzid(getattr(contentline, 'tzid_param', None))
    valueParam = getattr(contentline, 'value_param', 'DATE-TIME').upper()
    if valueParam == "DATE":
        return stringToDate(contentline.value)
    elif valueParam == "DATE-TIME":
        try:
            return stringToDateTime(contentline.value, tzinfo)
        except:
            if allowSignatureMismatch:
                return stringToDate(contentline.value)
            else:
                raise


def stringToPeriod(s, tzinfo=None):
    values = s.split("/")
    start = stringToDateTime(values[0], tzinfo)
    valEnd = values[1]
    if isDuration(valEnd):  # period-start = date-time "/" dur-value
        delta = stringToDurations(valEnd)[0]
        return (start, delta)
    else:
        return (start, stringToDateTime(valEnd, tzinfo))


def getTransition(transitionTo, year, tzinfo):
    """
    Return the datetime of the transition to/from DST, or None.
    """
    def firstTransition(iterDates, test):
        """
        Return the last date not matching test, or None if all tests matched.
        """
        success = None
        for dt in iterDates:
            if not test(dt):
                success = dt
            else:
                if success is not None:
                    return success
        return success  # may be None

    def generateDates(year, month=None, day=None):
        """
        Iterate over possible dates with unspecified values.
        """
        months = range(1, 13)
        days = range(1, 32)
        hours = range(0, 24)
        if month is None:
            for month in months:
                yield datetime.datetime(year, month, 1)
        elif day is None:
            for day in days:
                try:
                    yield datetime.datetime(year, month, day)
                except ValueError:
                    pass
        else:
            for hour in hours:
                yield datetime.datetime(year, month, day, hour)

    assert transitionTo in ('daylight', 'standard')
    if transitionTo == 'daylight':
        def test(dt):
            try:
                return tzinfo.dst(dt) != zeroDelta
            except pytz.NonExistentTimeError:
                return True  # entering daylight time
            except pytz.AmbiguousTimeError:
                return False  # entering standard time
    elif transitionTo == 'standard':
        def test(dt):
            try:
                return tzinfo.dst(dt) == zeroDelta
            except pytz.NonExistentTimeError:
                return False  # entering daylight time
            except pytz.AmbiguousTimeError:
                return True  # entering standard time
    newyear = datetime.datetime(year, 1, 1)
    monthDt = firstTransition(generateDates(year), test)
    if monthDt is None:
        return newyear
    elif monthDt.month == 12:
        return None
    else:
        # there was a good transition somewhere in a non-December month
        month = monthDt.month
        day = firstTransition(generateDates(year, month), test).day
        uncorrected = firstTransition(generateDates(year, month, day), test)
        if transitionTo == 'standard':
            # assuming tzinfo.dst returns a new offset for the first
            # possible hour, we need to add one hour for the offset change
            # and another hour because firstTransition returns the hour
            # before the transition
            return uncorrected + datetime.timedelta(hours=2)
        else:
            return uncorrected + datetime.timedelta(hours=1)


def tzinfo_eq(tzinfo1, tzinfo2, startYear=2000, endYear=2020):
    """
    Compare offsets and DST transitions from startYear to endYear.
    """
    if tzinfo1 == tzinfo2:
        return True
    elif tzinfo1 is None or tzinfo2 is None:
        return False

    def dt_test(dt):
        if dt is None:
            return True
        return tzinfo1.utcoffset(dt) == tzinfo2.utcoffset(dt)

    if not dt_test(datetime.datetime(startYear, 1, 1)):
        return False
    for year in range(startYear, endYear):
        for transitionTo in 'daylight', 'standard':
            t1 = getTransition(transitionTo, year, tzinfo1)
            t2 = getTransition(transitionTo, year, tzinfo2)
            if t1 != t2 or not dt_test(t1):
                return False
    return True


# ------------------- Testing and running functions ----------------------------
if __name__ == '__main__':
    import tests
    tests._test()<|MERGE_RESOLUTION|>--- conflicted
+++ resolved
@@ -638,12 +638,7 @@
         if line.encoded:
             encoding = getattr(line, 'encoding_param', None)
             if encoding and encoding.upper() == cls.base64string:
-<<<<<<< HEAD
-                # shouldn't be calling `self` in a classmethod?
-                line.value = codecs.decode(self.value.encode("utf-8"), "base64").decode(encoding)
-=======
                 line.value = base64.b64decode(line.value)
->>>>>>> c73cb9ba
             else:
                 line.value = stringToTextValues(line.value)[0]
             line.encoded = False
@@ -656,12 +651,7 @@
         if not line.encoded:
             encoding = getattr(line, 'encoding_param', None)
             if encoding and encoding.upper() == cls.base64string:
-<<<<<<< HEAD
-                # shouldn't be calling `self` in a classmethod?
-                line.value = codecs.encode(self.value.encode(encoding), "base64").decode("utf-8")
-=======
                 line.value = base64.b64encode(line.value.encode('utf-8')).decode('utf-8').replace('\n', '')
->>>>>>> c73cb9ba
             else:
                 line.value = backslashEscape(str_(line.value))
             line.encoded = True
