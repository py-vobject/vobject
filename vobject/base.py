"""vobject module for reading vCard and vCalendar files."""

from __future__ import print_function

import copy
import codecs
import logging
import re
import six
import sys

# ------------------------------------ Python 2/3 compatibility challenges  ----
# Python 3 no longer has a basestring type, so....
try:
    basestring = basestring
except NameError:
    basestring = (str, bytes)

# One more problem ... in python2 the str operator breaks on unicode
# objects containing non-ascii characters
try:
    unicode

    def str_(s):
        """
        Return string with correct encoding
        """
        if type(s) == unicode:
            return s.encode('utf-8')
        else:
            return str(s)
except NameError:
    def str_(s):
        """
        Return string
        """
        return s

if not isinstance(b'', type('')):
    unicode_type = str
else:
    unicode_type = unicode  # noqa


def to_unicode(value):
    """Converts a string argument to a unicode string.

    If the argument is already a unicode string, it is returned
    unchanged.  Otherwise it must be a byte string and is decoded as utf8.
    """
    if isinstance(value, unicode_type):
        return value

    return value.decode('utf-8')


def to_basestring(s):
    """Converts a string argument to a byte string.

    If the argument is already a byte string, it is returned unchanged.
    Otherwise it must be a unicode string and is encoded as utf8.
    """
    if isinstance(s, bytes):
        return s

    return s.encode('utf-8')

# ------------------------------------ Logging ---------------------------------
logger = logging.getLogger(__name__)
if not logging.getLogger().handlers:
    handler = logging.StreamHandler()
    formatter = logging.Formatter('{name} {levelname} {message}')
    handler.setFormatter(formatter)
    logger.addHandler(handler)
logger.setLevel(logging.ERROR)  # Log errors
DEBUG = False  # Don't waste time on debug calls

# ----------------------------------- Constants --------------------------------
CR     = '\r'
LF     = '\n'
CRLF   = CR + LF
SPACE  = ' '
TAB    = '\t'
SPACEORTAB = SPACE + TAB

# --------------------------------- Main classes -------------------------------


class VBase(object):
    """
    Base class for ContentLine and Component.

    @ivar behavior:
        The Behavior class associated with this object, which controls
        validation, transformations, and encoding.
    @ivar parentBehavior:
        The object's parent's behavior, or None if no behaviored parent exists.
    @ivar isNative:
        Boolean describing whether this component is a Native instance.
    @ivar group:
        An optional group prefix, should be used only to indicate sort order in
        vCards, according to spec.

    Current spec: 4.0 (http://tools.ietf.org/html/rfc6350)
    """
    def __init__(self, group=None, *args, **kwds):
        super(VBase, self).__init__(*args, **kwds)
        self.group = group
        self.behavior = None
        self.parentBehavior = None
        self.isNative = False

    def copy(self, copyit):
        self.group = copyit.group
        self.behavior = copyit.behavior
        self.parentBehavior = copyit.parentBehavior
        self.isNative = copyit.isNative

    def validate(self, *args, **kwds):
        """
        Call the behavior's validate method, or return True.
        """
        if self.behavior:
            return self.behavior.validate(self, *args, **kwds)
        return True

    def getChildren(self):
        """
        Return an iterable containing the contents of the object.
        """
        return []

    def clearBehavior(self, cascade=True):
        """
        Set behavior to None. Do for all descendants if cascading.
        """
        self.behavior = None
        if cascade:
            self.transformChildrenFromNative()

    def autoBehavior(self, cascade=False):
        """
        Set behavior if name is in self.parentBehavior.knownChildren.

        If cascade is True, unset behavior and parentBehavior for all
        descendants, then recalculate behavior and parentBehavior.
        """
        parentBehavior = self.parentBehavior
        if parentBehavior is not None:
            knownChildTup = parentBehavior.knownChildren.get(self.name, None)
            if knownChildTup is not None:
                behavior = getBehavior(self.name, knownChildTup[2])
                if behavior is not None:
                    self.setBehavior(behavior, cascade)
                    if isinstance(self, ContentLine) and self.encoded:
                        self.behavior.decode(self)
            elif isinstance(self, ContentLine):
                self.behavior = parentBehavior.defaultBehavior
                if self.encoded and self.behavior:
                    self.behavior.decode(self)

    def setBehavior(self, behavior, cascade=True):
        """
        Set behavior. If cascade is True, autoBehavior all descendants.
        """
        self.behavior = behavior
        if cascade:
            for obj in self.getChildren():
                obj.parentBehavior = behavior
                obj.autoBehavior(True)

    def transformToNative(self):
        """
        Transform this object into a custom VBase subclass.

        transformToNative should always return a representation of this object.
        It may do so by modifying self in place then returning self, or by
        creating a new object.
        """
        if self.isNative or not self.behavior or not self.behavior.hasNative:
            return self
        else:
            self_orig = copy.deepcopy(self)
            try:
                return self.behavior.transformToNative(self)
            except Exception as e:
                # wrap errors in transformation in a ParseError
                lineNumber = getattr(self, 'lineNumber', None)

                if isinstance(e, ParseError):
                    if lineNumber is not None:
                        e.lineNumber = lineNumber
                    raise
                else:
                    msg = "In transformToNative, unhandled exception on line {0}: {1}: {2}"
                    msg = msg.format(lineNumber, sys.exc_info()[0], sys.exc_info()[1])
                    msg = msg + " (" + str(self_orig) + ")"
                    raise ParseError(msg, lineNumber)

    def transformFromNative(self):
        """
        Return self transformed into a ContentLine or Component if needed.

        May have side effects.  If it does, transformFromNative and
        transformToNative MUST have perfectly inverse side effects. Allowing
        such side effects is convenient for objects whose transformations only
        change a few attributes.

        Note that it isn't always possible for transformFromNative to be a
        perfect inverse of transformToNative, in such cases transformFromNative
        should return a new object, not self after modifications.
        """
        if self.isNative and self.behavior and self.behavior.hasNative:
            try:
                return self.behavior.transformFromNative(self)
            except Exception as e:
                # wrap errors in transformation in a NativeError
                lineNumber = getattr(self, 'lineNumber', None)
                if isinstance(e, NativeError):
                    if lineNumber is not None:
                        e.lineNumber = lineNumber
                    raise
                else:
                    msg = "In transformFromNative, unhandled exception on line {0} {1}: {2}"
                    msg = msg.format(lineNumber, sys.exc_info()[0], sys.exc_info()[1])
                    raise NativeError(msg, lineNumber)
        else:
            return self

    def transformChildrenToNative(self):
        """
        Recursively replace children with their native representation.
        """
        pass

    def transformChildrenFromNative(self, clearBehavior=True):
        """
        Recursively transform native children to vanilla representations.
        """
        pass

    def serialize(self, buf=None, lineLength=75, validate=True, behavior=None):
        """
        Serialize to buf if it exists, otherwise return a string.

        Use self.behavior.serialize if behavior exists.
        """
        if not behavior:
            behavior = self.behavior

        if behavior:
            if DEBUG:
                logger.debug("serializing {0!s} with behavior {1!s}".format(self.name, behavior))
            return behavior.serialize(self, buf, lineLength, validate)
        else:
            if DEBUG:
                logger.debug("serializing {0!s} without behavior".format(self.name))
            return defaultSerialize(self, buf, lineLength)


def toVName(name, stripNum=0, upper=False):
    """
    Turn a Python name into an iCalendar style name,
    optionally uppercase and with characters stripped off.
    """
    if upper:
        name = name.upper()
    if stripNum != 0:
        name = name[:-stripNum]
    return name.replace('_', '-')


class ContentLine(VBase):
    """
    Holds one content line for formats like vCard and vCalendar.

    For example::
      <SUMMARY{u'param1' : [u'val1'], u'param2' : [u'val2']}Bastille Day Party>

    @ivar name:
        The uppercased name of the contentline.
    @ivar params:
        A dictionary of parameters and associated lists of values (the list may
        be empty for empty parameters).
    @ivar value:
        The value of the contentline.
    @ivar singletonparams:
        A list of parameters for which it's unclear if the string represents the
        parameter name or the parameter value. In vCard 2.1, "The value string
        can be specified alone in those cases where the value is unambiguous".
        This is crazy, but we have to deal with it.
    @ivar encoded:
        A boolean describing whether the data in the content line is encoded.
        Generally, text read from a serialized vCard or vCalendar should be
        considered encoded.  Data added programmatically should not be encoded.
    @ivar lineNumber:
        An optional line number associated with the contentline.
    """
    def __init__(self, name, params, value, group=None, encoded=False,
                 isNative=False, lineNumber=None, *args, **kwds):
        """
        Take output from parseLine, convert params list to dictionary.

        Group is used as a positional argument to match parseLine's return
        """
        super(ContentLine, self).__init__(group, *args, **kwds)

        self.name = name.upper()
        self.encoded = encoded
        self.params = {}
        self.singletonparams = []
        self.isNative = isNative
        self.lineNumber = lineNumber
        self.value = value

        def updateTable(x):
            if len(x) == 1:
                self.singletonparams += x
            else:
                paramlist = self.params.setdefault(x[0].upper(), [])
                paramlist.extend(x[1:])

        list(map(updateTable, params))

        qp = False
        if 'ENCODING' in self.params:
            if 'QUOTED-PRINTABLE' in self.params['ENCODING']:
                qp = True
                self.params['ENCODING'].remove('QUOTED-PRINTABLE')
<<<<<<< HEAD
                if len(self.params['ENCODING']) == 0:
=======
                if 0 == len(self.params['ENCODING']):
>>>>>>> c0aad5c7
                    del self.params['ENCODING']
        if 'QUOTED-PRINTABLE' in self.singletonparams:
            qp = True
            self.singletonparams.remove('QUOTED-PRINTABLE')
        if qp:
            if 'ENCODING' in self.params:
                self.value = codecs.decode(self.value.encode("utf-8"), "quoted-printable").decode(self.params['ENCODING'])
            else:
                if 'CHARSET' in self.params:
                    self.value = codecs.decode(self.value.encode("utf-8"), "quoted-printable").decode(self.params['CHARSET'][0])
                else:
                    self.value = codecs.decode(self.value.encode("utf-8"), "quoted-printable").decode()

    @classmethod
    def duplicate(clz, copyit):
        newcopy = clz('', {}, '')
        newcopy.copy(copyit)
        return newcopy

    def copy(self, copyit):
        super(ContentLine, self).copy(copyit)
        self.name = copyit.name
        self.value = copy.copy(copyit.value)
        self.encoded = self.encoded
        self.params = copy.copy(copyit.params)
        for k, v in self.params.items():
            self.params[k] = copy.copy(v)
        self.singletonparams = copy.copy(copyit.singletonparams)
        self.lineNumber = copyit.lineNumber

    def __eq__(self, other):
        try:
            return (self.name == other.name) and (self.params == other.params)\
                   and (self.value == other.value)
        except Exception:
            return False

    def __getattr__(self, name):
        """
        Make params accessible via self.foo_param or self.foo_paramlist.

        Underscores, legal in python variable names, are converted to dashes,
        which are legal in IANA tokens.
        """
        try:
            if name.endswith('_param'):
                return self.params[toVName(name, 6, True)][0]
            elif name.endswith('_paramlist'):
                return self.params[toVName(name, 10, True)]
            else:
                raise AttributeError(name)
        except KeyError:
            raise AttributeError(name)

    def __setattr__(self, name, value):
        """
        Make params accessible via self.foo_param or self.foo_paramlist.

        Underscores, legal in python variable names, are converted to dashes,
        which are legal in IANA tokens.
        """
        if name.endswith('_param'):
            if type(value) == list:
                self.params[toVName(name, 6, True)] = value
            else:
                self.params[toVName(name, 6, True)] = [value]
        elif name.endswith('_paramlist'):
            if type(value) == list:
                self.params[toVName(name, 10, True)] = value
            else:
                raise VObjectError("Parameter list set to a non-list")
        else:
            prop = getattr(self.__class__, name, None)
            if isinstance(prop, property):
                prop.fset(self, value)
            else:
                object.__setattr__(self, name, value)

    def __delattr__(self, name):
        try:
            if name.endswith('_param'):
                del self.params[toVName(name, 6, True)]
            elif name.endswith('_paramlist'):
                del self.params[toVName(name, 10, True)]
            else:
                object.__delattr__(self, name)
        except KeyError:
            raise AttributeError(name)

    def valueRepr(self):
        """
        Transform the representation of the value
        according to the behavior, if any.
        """
        v = self.value
        if self.behavior:
            v = self.behavior.valueRepr(self)
        return v

    def __str__(self):
        return "<{0}{1}{2}>".format(self.name, self.params, self.valueRepr())

    def __repr__(self):
        return self.__str__()

    def prettyPrint(self, level=0, tabwidth=3):
        pre = ' ' * level * tabwidth
        print(pre, self.name + ":", self.valueRepr())
        if self.params:
            print(pre, "params for ", self.name + ':')
            for k in self.params.keys():
                print(pre + ' ' * tabwidth, k, self.params[k])


class Component(VBase):
    """
    A complex property that can contain multiple ContentLines.

    For our purposes, a component must start with a BEGIN:xxxx line and end with
    END:xxxx, or have a PROFILE:xxx line if a top-level component.

    @ivar contents:
        A dictionary of lists of Component or ContentLine instances. The keys
        are the lowercased names of child ContentLines or Components.
        Note that BEGIN and END ContentLines are not included in contents.
    @ivar name:
        Uppercase string used to represent this Component, i.e VCARD if the
        serialized object starts with BEGIN:VCARD.
    @ivar useBegin:
        A boolean flag determining whether BEGIN: and END: lines should
        be serialized.
    """
    def __init__(self, name=None, *args, **kwds):
        super(Component, self).__init__(*args, **kwds)
        self.contents = {}
        if name:
            self.name = name.upper()
            self.useBegin = True
        else:
            self.name = ''
            self.useBegin = False

        self.autoBehavior()

    @classmethod
    def duplicate(clz, copyit):
        newcopy = clz()
        newcopy.copy(copyit)
        return newcopy

    def copy(self, copyit):
        super(Component, self).copy(copyit)

        # deep copy of contents
        self.contents = {}
        for key, lvalue in copyit.contents.items():
            newvalue = []
            for value in lvalue:
                newitem = value.duplicate(value)
                newvalue.append(newitem)
            self.contents[key] = newvalue

        self.name = copyit.name
        self.useBegin = copyit.useBegin

    def setProfile(self, name):
        """
        Assign a PROFILE to this unnamed component.

        Used by vCard, not by vCalendar.
        """
        if self.name or self.useBegin:
            if self.name == name:
                return
            raise VObjectError("This component already has a PROFILE or "
                               "uses BEGIN.")
        self.name = name.upper()

    def __getattr__(self, name):
        """
        For convenience, make self.contents directly accessible.

        Underscores, legal in python variable names, are converted to dashes,
        which are legal in IANA tokens.
        """
        # if the object is being re-created by pickle, self.contents may not
        # be set, don't get into an infinite loop over the issue
        if name == 'contents':
            return object.__getattribute__(self, name)
        try:
            if name.endswith('_list'):
                return self.contents[toVName(name, 5)]
            else:
                return self.contents[toVName(name)][0]
        except KeyError:
            raise AttributeError(name)

    normal_attributes = ['contents', 'name', 'behavior', 'parentBehavior', 'group']

    def __setattr__(self, name, value):
        """
        For convenience, make self.contents directly accessible.

        Underscores, legal in python variable names, are converted to dashes,
        which are legal in IANA tokens.
        """
        if name not in self.normal_attributes and name.lower() == name:
            if type(value) == list:
                if name.endswith('_list'):
                    name = name[:-5]
                self.contents[toVName(name)] = value
            elif name.endswith('_list'):
                raise VObjectError("Component list set to a non-list")
            else:
                self.contents[toVName(name)] = [value]
        else:
            prop = getattr(self.__class__, name, None)
            if isinstance(prop, property):
                prop.fset(self, value)
            else:
                object.__setattr__(self, name, value)

    def __delattr__(self, name):
        try:
            if name not in self.normal_attributes and name.lower() == name:
                if name.endswith('_list'):
                    del self.contents[toVName(name, 5)]
                else:
                    del self.contents[toVName(name)]
            else:
                object.__delattr__(self, name)
        except KeyError:
            raise AttributeError(name)

    def getChildValue(self, childName, default=None, childNumber=0):
        """
        Return a child's value (the first, by default), or None.
        """
        child = self.contents.get(toVName(childName))
        if child is None:
            return default
        else:
            return child[childNumber].value

    def add(self, objOrName, group=None):
        """
        Add objOrName to contents, set behavior if it can be inferred.

        If objOrName is a string, create an empty component or line based on
        behavior. If no behavior is found for the object, add a ContentLine.

        group is an optional prefix to the name of the object (see RFC 2425).
        """
        if isinstance(objOrName, VBase):
            obj = objOrName
            if self.behavior:
                obj.parentBehavior = self.behavior
                obj.autoBehavior(True)
        else:
            name = objOrName.upper()
            try:
                id = self.behavior.knownChildren[name][2]
                behavior = getBehavior(name, id)
                if behavior.isComponent:
                    obj = Component(name)
                else:
                    obj = ContentLine(name, [], '', group)
                obj.parentBehavior = self.behavior
                obj.behavior = behavior
                obj = obj.transformToNative()
            except (KeyError, AttributeError):
                obj = ContentLine(objOrName, [], '', group)
            if obj.behavior is None and self.behavior is not None:
                if isinstance(obj, ContentLine):
                    obj.behavior = self.behavior.defaultBehavior
        self.contents.setdefault(obj.name.lower(), []).append(obj)
        return obj

    def remove(self, obj):
        """
        Remove obj from contents.
        """
        named = self.contents.get(obj.name.lower())
        if named:
            try:
                named.remove(obj)
                if len(named) == 0:
                    del self.contents[obj.name.lower()]
            except ValueError:
                pass

    def getChildren(self):
        """
        Return an iterable of all children.
        """
        for objList in self.contents.values():
            for obj in objList:
                yield obj

    def components(self):
        """
        Return an iterable of all Component children.
        """
        return (i for i in self.getChildren() if isinstance(i, Component))

    def lines(self):
        """
        Return an iterable of all ContentLine children.
        """
        return (i for i in self.getChildren() if isinstance(i, ContentLine))

    def sortChildKeys(self):
        try:
            first = [s for s in self.behavior.sortFirst if s in self.contents]
        except Exception:
            first = []
        return first + sorted(k for k in self.contents.keys() if k not in first)

    def getSortedChildren(self):
        return [obj for k in self.sortChildKeys() for obj in self.contents[k]]

    def setBehaviorFromVersionLine(self, versionLine):
        """
        Set behavior if one matches name, versionLine.value.
        """
        v = getBehavior(self.name, versionLine.value)
        if v:
            self.setBehavior(v)

    def transformChildrenToNative(self):
        """
        Recursively replace children with their native representation.

        Sort to get dependency order right, like vtimezone before vevent.
        """
        for childArray in (self.contents[k] for k in self.sortChildKeys()):
            for child in childArray:
                child = child.transformToNative()
                child.transformChildrenToNative()

    def transformChildrenFromNative(self, clearBehavior=True):
        """
        Recursively transform native children to vanilla representations.
        """
        for childArray in self.contents.values():
            for child in childArray:
                child = child.transformFromNative()
                child.transformChildrenFromNative(clearBehavior)
                if clearBehavior:
                    child.behavior = None
                    child.parentBehavior = None

    def __str__(self):
        if self.name:
            return "<{0}| {1}>".format(self.name, self.getSortedChildren())
        else:
            return u'<*unnamed*| {0}>'.format(self.getSortedChildren())

    def __repr__(self):
        return self.__str__()

    def prettyPrint(self, level=0, tabwidth=3):
        pre = ' ' * level * tabwidth
        print(pre, self.name)
        if isinstance(self, Component):
            for line in self.getChildren():
                line.prettyPrint(level + 1, tabwidth)


class VObjectError(Exception):
    def __init__(self, msg, lineNumber=None):
        self.msg = msg
        if lineNumber is not None:
            self.lineNumber = lineNumber

    def __str__(self):
        if hasattr(self, 'lineNumber'):
            return "At line {0!s}: {1!s}".format(self.lineNumber, self.msg)
        else:
            return repr(self.msg)


class ParseError(VObjectError):
    pass


class ValidateError(VObjectError):
    pass


class NativeError(VObjectError):
    pass


# --------- Parsing functions and parseLine regular expressions ----------------

patterns = {}

# Note that underscore is not legal for names, it's included because
# Lotus Notes uses it
patterns['name'] = '[a-zA-Z0-9\-_]+'
patterns['safe_char'] = '[^";:,]'
patterns['qsafe_char'] = '[^"]'

# the combined Python string replacement and regex syntax is a little confusing;
# remember that {foobar} is replaced with patterns['foobar'], so for instance
# param_value is any number of safe_chars or any number of qsaf_chars surrounded
# by double quotes.

patterns['param_value'] = ' "{qsafe_char!s} * " | {safe_char!s} * '.format(**patterns)


# get a tuple of two elements, one will be empty, the other will have the value
patterns['param_value_grouped'] = """
" ( {qsafe_char!s} * )" | ( {safe_char!s} + )
""".format(**patterns)

# get a parameter and its values, without any saved groups
patterns['param'] = r"""
; (?: {name!s} )                     # parameter name
(?:
    (?: = (?: {param_value!s} ) )?   # 0 or more parameter values, multiple
    (?: , (?: {param_value!s} ) )*   # parameters are comma separated
)*
""".format(**patterns)

# get a parameter, saving groups for name and value (value still needs parsing)
patterns['params_grouped'] = r"""
; ( {name!s} )

(?: =
    (
        (?:   (?: {param_value!s} ) )?   # 0 or more parameter values, multiple
        (?: , (?: {param_value!s} ) )*   # parameters are comma separated
    )
)?
""".format(**patterns)

# get a full content line, break it up into group, name, parameters, and value
patterns['line'] = r"""
^ ((?P<group> {name!s})\.)?(?P<name> {name!s}) # name group
  (?P<params> (?: {param!s} )* )               # params group (may be empty)
: (?P<value> .* )$                             # value group
""".format(**patterns)

' "%(qsafe_char)s*" | %(safe_char)s* '  # what is this line?? - never assigned?

param_values_re = re.compile(patterns['param_value_grouped'], re.VERBOSE)
params_re = re.compile(patterns['params_grouped'], re.VERBOSE)
line_re = re.compile(patterns['line'], re.DOTALL | re.VERBOSE)
begin_re = re.compile('BEGIN', re.IGNORECASE)


def parseParams(string):
    """
    Parse parameters
    """
    all = params_re.findall(string)
    allParameters = []
    for tup in all:
        paramList = [tup[0]]  # tup looks like (name, valuesString)
        for pair in param_values_re.findall(tup[1]):
            # pair looks like ('', value) or (value, '')
            if pair[0] != '':
                paramList.append(pair[0])
            else:
                paramList.append(pair[1])
        allParameters.append(paramList)
    return allParameters


def parseLine(line, lineNumber=None):
    """
    Parse line
    """
    match = line_re.match(line)
    if match is None:
        raise ParseError("Failed to parse line: {0!s}".format(line), lineNumber)
    # Underscores are replaced with dash to work around Lotus Notes
    return (match.group('name').replace('_', '-'),
            parseParams(match.group('params')),
            match.group('value'), match.group('group'))

# logical line regular expressions

patterns['lineend'] = r'(?:\r\n|\r|\n|$)'
patterns['wrap'] = r'{lineend!s} [\t ]'.format(**patterns)
patterns['logicallines'] = r"""
(
   (?: [^\r\n] | {wrap!s} )*
   {lineend!s}
)
""".format(**patterns)

patterns['wraporend'] = r'({wrap!s} | {lineend!s} )'.format(**patterns)

wrap_re = re.compile(patterns['wraporend'], re.VERBOSE)
logical_lines_re = re.compile(patterns['logicallines'], re.VERBOSE)

testLines = """
Line 0 text
 , Line 0 continued.
Line 1;encoding=quoted-printable:this is an evil=
 evil=
 format.
Line 2 is a new line, it does not start with whitespace.
"""


def getLogicalLines(fp, allowQP=True):
    """
    Iterate through a stream, yielding one logical line at a time.

    Because many applications still use vCard 2.1, we have to deal with the
    quoted-printable encoding for long lines, as well as the vCard 3.0 and
    vCalendar line folding technique, a whitespace character at the start
    of the line.

    Quoted-printable data will be decoded in the Behavior decoding phase.

    # We're leaving this test in for awhile, because the unittest was ugly and dumb.
    >>> from six import StringIO
    >>> f=StringIO(testLines)
    >>> for n, l in enumerate(getLogicalLines(f)):
    ...     print("Line %s: %s" % (n, l[0]))
    ...
    Line 0: Line 0 text, Line 0 continued.
    Line 1: Line 1;encoding=quoted-printable:this is an evil=
     evil=
     format.
    Line 2: Line 2 is a new line, it does not start with whitespace.
    """
    if not allowQP:
        val = fp.read(-1)

        lineNumber = 1
        for match in logical_lines_re.finditer(val):
            line, n = wrap_re.subn('', match.group())
            if line != '':
                yield line, lineNumber
            lineNumber += n

    else:
        quotedPrintable = False
        newbuffer = six.StringIO
        logicalLine = newbuffer()
        lineNumber = 0
        lineStartNumber = 0
        while True:
            line = fp.readline()
            if line == '':
                break
            else:
                line = line.rstrip(CRLF)
                lineNumber += 1
            if line.rstrip() == '':
                if logicalLine.tell() > 0:
                    yield logicalLine.getvalue(), lineStartNumber
                lineStartNumber = lineNumber
                logicalLine = newbuffer()
                quotedPrintable = False
                continue

            if quotedPrintable and allowQP:
                logicalLine.write('\n')
                logicalLine.write(line)
                quotedPrintable = False
            elif line[0] in SPACEORTAB:
                logicalLine.write(line[1:])
            elif logicalLine.tell() > 0:
                yield logicalLine.getvalue(), lineStartNumber
                lineStartNumber = lineNumber
                logicalLine = newbuffer()
                logicalLine.write(line)
            else:
                logicalLine = newbuffer()
                logicalLine.write(line)

            # vCard 2.1 allows parameters to be encoded without a parameter name
            # False positives are unlikely, but possible.
            val = logicalLine.getvalue()
            if val[-1] == '=' and val.lower().find('quoted-printable') >= 0:
                quotedPrintable = True

        if logicalLine.tell() > 0:
            yield logicalLine.getvalue(), lineStartNumber


def textLineToContentLine(text, n=None):
    return ContentLine(*parseLine(text, n), **{'encoded': True,
                                               'lineNumber': n})


def dquoteEscape(param):
    """
    Return param, or "param" if ',' or ';' or ':' is in param.
    """
    if param.find('"') >= 0:
        raise VObjectError("Double quotes aren't allowed in parameter values.")
    for char in ',;:':
        if param.find(char) >= 0:
            return '"' + param + '"'
    return param


def foldOneLine(outbuf, input, lineLength=75):
    """
    Folding line procedure that ensures multi-byte utf-8 sequences are not
    broken across lines

    TO-DO: This all seems odd. Is it still needed, especially in python3?
    """
    if len(input) < lineLength:
        # Optimize for unfolded line case
        try:
            outbuf.write(bytes(input, 'UTF-8'))
        except Exception:
            # fall back on py2 syntax
            outbuf.write(str_(input))

    else:
        # Look for valid utf8 range and write that out
        start = 0
        written = 0
        counter = 0  # counts line size in bytes
        decoded = to_unicode(input)
        length = len(to_basestring(input))
        while written < length:
            s = decoded[start]  # take one char
            size = len(to_basestring(s))  # calculate it's size in bytes
            if counter + size > lineLength:
                try:
                    outbuf.write(bytes("\r\n ", 'UTF-8'))
                except Exception:
                    # fall back on py2 syntax
                    outbuf.write("\r\n ")

                counter = 1  # one for space

            if str is unicode_type:
                outbuf.write(to_unicode(s))
            else:
                # fall back on py2 syntax
                outbuf.write(s.encode('utf-8'))

            written += size
            counter += size
            start += 1
    try:
        outbuf.write(bytes("\r\n", 'UTF-8'))
    except Exception:
        # fall back on py2 syntax
        outbuf.write("\r\n")


def defaultSerialize(obj, buf, lineLength):
    """
    Encode and fold obj and its children, write to buf or return a string.
    """
    outbuf = buf or six.StringIO()

    if isinstance(obj, Component):
        if obj.group is None:
            groupString = ''
        else:
            groupString = obj.group + '.'
        if obj.useBegin:
            foldOneLine(outbuf, "{0}BEGIN:{1}".format(groupString, obj.name),
                        lineLength)
        for child in obj.getSortedChildren():
            # validate is recursive, we only need to validate once
            child.serialize(outbuf, lineLength, validate=False)
        if obj.useBegin:
            foldOneLine(outbuf, "{0}END:{1}".format(groupString, obj.name),
                        lineLength)

    elif isinstance(obj, ContentLine):
        startedEncoded = obj.encoded
        if obj.behavior and not startedEncoded:
            obj.behavior.encode(obj)

        s = six.StringIO()

        if obj.group is not None:
            s.write(obj.group + '.')
        s.write(obj.name.upper())
        keys = sorted(obj.params.keys())
        for key in keys:
            paramstr = ','.join(dquoteEscape(p) for p in obj.params[key])
            s.write(";{0}={1}".format(key, paramstr))
        s.write(":{0}".format(str_(obj.value)))
        if obj.behavior and not startedEncoded:
            obj.behavior.decode(obj)
        foldOneLine(outbuf, s.getvalue(), lineLength)

    return buf or outbuf.getvalue()


class Stack:
    def __init__(self):
        self.stack = []

    def __len__(self):
        return len(self.stack)

    def top(self):
        if len(self) == 0:
            return None
        else:
            return self.stack[-1]

    def topName(self):
        if len(self) == 0:
            return None
        else:
            return self.stack[-1].name

    def modifyTop(self, item):
        top = self.top()
        if top:
            top.add(item)
        else:
            new = Component()
            self.push(new)
            new.add(item)  # add sets behavior for item and children

    def push(self, obj):
        self.stack.append(obj)

    def pop(self):
        return self.stack.pop()


def readComponents(streamOrString, validate=False, transform=True,
                   ignoreUnreadable=False, allowQP=False):
    """
    Generate one Component at a time from a stream.
    """
    if isinstance(streamOrString, basestring):
        stream = six.StringIO(str_(streamOrString))
    else:
        stream = streamOrString

    try:
        stack = Stack()
        versionLine = None
        n = 0
        for line, n in getLogicalLines(stream, allowQP):
            if ignoreUnreadable:
                try:
                    vline = textLineToContentLine(line, n)
                except VObjectError as e:
                    if e.lineNumber is not None:
                        msg = "Skipped line {lineNumber}, message: {msg}"
                    else:
<<<<<<< HEAD
                        msg = "Skipped a line, message: %(msg)s"
                    logger.error(msg % {'lineNumber': e.lineNumber,
                                        'msg': str(e)})
=======
                        msg = "Skipped a line, message: {msg}"
                    logger.error(msg.format(**{'lineNumber': e.lineNumber, 'msg': str(e)}))
>>>>>>> c0aad5c7
                    continue
            else:
                vline = textLineToContentLine(line, n)
            if vline.name == "VERSION":
                versionLine = vline
                stack.modifyTop(vline)
            elif vline.name == "BEGIN":
                stack.push(Component(vline.value, group=vline.group))
            elif vline.name == "PROFILE":
                if not stack.top():
                    stack.push(Component())
                stack.top().setProfile(vline.value)
            elif vline.name == "END":
                if len(stack) == 0:
                    err = "Attempted to end the {0} component but it was never opened"
                    raise ParseError(err.format(vline.value), n)

                if vline.value.upper() == stack.topName():  # START matches END
                    if len(stack) == 1:
                        component = stack.pop()
                        if versionLine is not None:
                            component.setBehaviorFromVersionLine(versionLine)
                        else:
                            behavior = getBehavior(component.name)
                            if behavior:
                                component.setBehavior(behavior)
                        if validate:
                            component.validate(raiseException=True)
                        if transform:
                            component.transformChildrenToNative()
                        yield component  # EXIT POINT
                    else:
                        stack.modifyTop(stack.pop())
                else:
                    err = "{0} component wasn't closed"
                    raise ParseError(err.format(stack.topName()), n)
            else:
                stack.modifyTop(vline)  # not a START or END line
        if stack.top():
            if stack.topName() is None:
                logger.warning("Top level component was never named")
            elif stack.top().useBegin:
                raise ParseError("Component {0!s} was never closed".format(
                                 (stack.topName())), n)
            yield stack.pop()

    except ParseError as e:
        e.input = streamOrString
        raise


def readOne(stream, validate=False, transform=True, ignoreUnreadable=False,
            allowQP=False):
    """
    Return the first component from stream.
    """
    return next(readComponents(stream, validate, transform, ignoreUnreadable,
                               allowQP))


# --------------------------- version registry ---------------------------------
__behaviorRegistry = {}


def registerBehavior(behavior, name=None, default=False, id=None):
    """
    Register the given behavior.

    If default is True (or if this is the first version registered with this
    name), the version will be the default if no id is given.
    """
    if not name:
        name = behavior.name.upper()
    if id is None:
        id = behavior.versionString
    if name in __behaviorRegistry:
        if default:
            __behaviorRegistry[name].insert(0, (id, behavior))
        else:
            __behaviorRegistry[name].append((id, behavior))
    else:
        __behaviorRegistry[name] = [(id, behavior)]


def getBehavior(name, id=None):
    """
    Return a matching behavior if it exists, or None.

    If id is None, return the default for name.
    """
    name = name.upper()
    if name in __behaviorRegistry:
        if id:
            for n, behavior in __behaviorRegistry[name]:
                if n == id:
                    return behavior

        return __behaviorRegistry[name][0][1]
    return None


def newFromBehavior(name, id=None):
    """
    Given a name, return a behaviored ContentLine or Component.
    """
    name = name.upper()
    behavior = getBehavior(name, id)
    if behavior is None:
        raise VObjectError("No behavior found named {0!s}".format(name))
    if behavior.isComponent:
        obj = Component(name)
    else:
        obj = ContentLine(name, [], '')
    obj.behavior = behavior
    obj.isNative = False
    return obj


# --------------------------- Helper function ----------------------------------
def backslashEscape(s):
    s = s.replace("\\", "\\\\").replace(";", "\;").replace(",", "\,")
    return s.replace("\r\n", "\\n").replace("\n", "\\n").replace("\r", "\\n")<|MERGE_RESOLUTION|>--- conflicted
+++ resolved
@@ -327,11 +327,7 @@
             if 'QUOTED-PRINTABLE' in self.params['ENCODING']:
                 qp = True
                 self.params['ENCODING'].remove('QUOTED-PRINTABLE')
-<<<<<<< HEAD
                 if len(self.params['ENCODING']) == 0:
-=======
-                if 0 == len(self.params['ENCODING']):
->>>>>>> c0aad5c7
                     del self.params['ENCODING']
         if 'QUOTED-PRINTABLE' in self.singletonparams:
             qp = True
@@ -1087,14 +1083,8 @@
                     if e.lineNumber is not None:
                         msg = "Skipped line {lineNumber}, message: {msg}"
                     else:
-<<<<<<< HEAD
-                        msg = "Skipped a line, message: %(msg)s"
-                    logger.error(msg % {'lineNumber': e.lineNumber,
-                                        'msg': str(e)})
-=======
                         msg = "Skipped a line, message: {msg}"
                     logger.error(msg.format(**{'lineNumber': e.lineNumber, 'msg': str(e)}))
->>>>>>> c0aad5c7
                     continue
             else:
                 vline = textLineToContentLine(line, n)
