--- conflicted
+++ resolved
@@ -192,16 +192,9 @@
                         e.lineNumber = lineNumber
                     raise
                 else:
-<<<<<<< HEAD
                     msg = "In transformToNative, unhandled exception on line {0}: {1}: {2}"
                     msg = msg.format(lineNumber, sys.exc_info()[0], sys.exc_info()[1])
-=======
-                    msg = "In transformToNative, unhandled exception on " \
-                          "line %s: %s: %s"
-                    msg = msg % (lineNumber, sys.exc_info()[0],
-                                 sys.exc_info()[1])
                     msg = msg + " (" + str(self_orig) + ")"
->>>>>>> 74b5e34c
                     raise ParseError(msg, lineNumber)
 
     def transformFromNative(self):
