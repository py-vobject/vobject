"""VObject: module for reading vCard and vCalendar files

Description
-----------

Parses iCalendar and vCard files into Python data structures, decoding the relevant encodings.
Also serializes vobject data structures to iCalendar, vCard, or (experimentally)
hCalendar unicode strings.

Requirements
------------

Requires python 2.4 or later, dateutil (http://labix.org/python-dateutil) 1.1 or later.

Recent changes
--------------
   - Make change_tz.py compatible with python 2.4, so the entire package stays compatible
   - Fall back to default (the most recent standard) behavior if a VCARD
     or VCALENDAR doesn't have a recognized VERSION
   - Fixed a bad performance bug when parsing large text bodies, thanks to Morgen Sagen at Apple
   - Changed license to Apache 2.0 from Apache 1.1
   - Worked around an issue with Apple Address Book's vcard PHOTO parser
   - Added change_tz module and script for quickly changing event timezones for an
     ics file.  Requires PyICU.
   - Add support for BYMONTHDAY=-1 (days before the end of the month) when setting rrules
     from a dateutil rrule
   - Tolerate a Ruby iCalendar library escaping semi-colons in RRULEs
   - Make vobjects pickle-able
   - Add introspection help for IPython so tab completion works with
     vobject's custom __getattr__
   - Allow Outlook's technically illegal use of commas in TZIDs
   - Allow unicode names for TZIDs
   - Worked around Lotus Notes use of underscores in names by just silently replacing
     with dashes
   - When allowing quoted-printable data, honor CHARSET for each line, defaulting to
     iso-8859-1
   - Simplified directory layout, unit tests are now available via setup.py test

For older changes, see
   - http://vobject.skyhouseconsulting.com/history.html or
   - http://websvn.osafoundation.org/listing.php?repname=vobject&path=/trunk/

"""

from setuptools import setup, find_packages

doclines = __doc__.splitlines()

<<<<<<< HEAD
setup(name="vobject",
      version="0.8.6",
      author="Jeffrey Harris, Tim Baxter",
      author_email="mail.baxter@gmail.com",
      license="Apache",
      zip_safe=True,
      url="http://vobject.skyhouseconsulting.com",
      entry_points={
          'console_scripts': [
              'ics_diff = vobject.ics_diff:main',
              'change_tz = vobject.change_tz:main'
          ]
      },
      include_package_data=True,
      install_requires=['python-dateutil == 2.4.0'],
      platforms=["any"],
      packages=find_packages(),
      description=doclines[0],
      long_description="\n".join(doclines[2:]),
      classifiers="""
          Development Status :: 5 - Production/Stable
          Environment :: Console
          License :: OSI Approved :: BSD License
          Intended Audience :: Developers
          Natural Language :: English
          Programming Language :: Python
          Operating System :: OS Independent
          Topic :: Text Processing""".strip().splitlines()
=======
setup(name = "vobject",
      version = "0.8.2",
      author = "Jeffrey Harris",
      author_email = "jeffrey@osafoundation.org",
      maintainer = "Sameen Karim",
      maintainer_email="sameen@eventable.com",
      license = "Apache",
      zip_safe = True,
      url = "http://eventable.github.io/vobject/",
      entry_points = { 'console_scripts': ['ics_diff = vobject.ics_diff:main',
                                           'change_tz = vobject.change_tz:main']},
      include_package_data = True,
      test_suite = "test_vobject",

      install_requires = ['python-dateutil >= 1.1'],

      platforms = ["any"],
      packages = find_packages(),
      description = doclines[0],
      long_description = "\n".join(doclines[2:]),
      classifiers =  """
      Development Status :: 5 - Production/Stable
      Environment :: Console
      License :: OSI Approved :: BSD License
      Intended Audience :: Developers
      Natural Language :: English
      Programming Language :: Python
      Operating System :: OS Independent
      Topic :: Text Processing""".strip().splitlines()
>>>>>>> 632ad18b
      )
<|MERGE_RESOLUTION|>--- conflicted
+++ resolved
@@ -1,109 +1,77 @@
-"""VObject: module for reading vCard and vCalendar files
-
-Description
------------
-
-Parses iCalendar and vCard files into Python data structures, decoding the relevant encodings.
-Also serializes vobject data structures to iCalendar, vCard, or (experimentally)
-hCalendar unicode strings.
-
-Requirements
-------------
-
-Requires python 2.4 or later, dateutil (http://labix.org/python-dateutil) 1.1 or later.
-
-Recent changes
---------------
-   - Make change_tz.py compatible with python 2.4, so the entire package stays compatible
-   - Fall back to default (the most recent standard) behavior if a VCARD
-     or VCALENDAR doesn't have a recognized VERSION
-   - Fixed a bad performance bug when parsing large text bodies, thanks to Morgen Sagen at Apple
-   - Changed license to Apache 2.0 from Apache 1.1
-   - Worked around an issue with Apple Address Book's vcard PHOTO parser
-   - Added change_tz module and script for quickly changing event timezones for an
-     ics file.  Requires PyICU.
-   - Add support for BYMONTHDAY=-1 (days before the end of the month) when setting rrules
-     from a dateutil rrule
-   - Tolerate a Ruby iCalendar library escaping semi-colons in RRULEs
-   - Make vobjects pickle-able
-   - Add introspection help for IPython so tab completion works with
-     vobject's custom __getattr__
-   - Allow Outlook's technically illegal use of commas in TZIDs
-   - Allow unicode names for TZIDs
-   - Worked around Lotus Notes use of underscores in names by just silently replacing
-     with dashes
-   - When allowing quoted-printable data, honor CHARSET for each line, defaulting to
-     iso-8859-1
-   - Simplified directory layout, unit tests are now available via setup.py test
-
-For older changes, see
-   - http://vobject.skyhouseconsulting.com/history.html or
-   - http://websvn.osafoundation.org/listing.php?repname=vobject&path=/trunk/
-
-"""
-
-from setuptools import setup, find_packages
-
-doclines = __doc__.splitlines()
-
-<<<<<<< HEAD
-setup(name="vobject",
-      version="0.8.6",
-      author="Jeffrey Harris, Tim Baxter",
-      author_email="mail.baxter@gmail.com",
-      license="Apache",
-      zip_safe=True,
-      url="http://vobject.skyhouseconsulting.com",
-      entry_points={
-          'console_scripts': [
-              'ics_diff = vobject.ics_diff:main',
-              'change_tz = vobject.change_tz:main'
-          ]
-      },
-      include_package_data=True,
-      install_requires=['python-dateutil == 2.4.0'],
-      platforms=["any"],
-      packages=find_packages(),
-      description=doclines[0],
-      long_description="\n".join(doclines[2:]),
-      classifiers="""
-          Development Status :: 5 - Production/Stable
-          Environment :: Console
-          License :: OSI Approved :: BSD License
-          Intended Audience :: Developers
-          Natural Language :: English
-          Programming Language :: Python
-          Operating System :: OS Independent
-          Topic :: Text Processing""".strip().splitlines()
-=======
-setup(name = "vobject",
-      version = "0.8.2",
-      author = "Jeffrey Harris",
-      author_email = "jeffrey@osafoundation.org",
-      maintainer = "Sameen Karim",
-      maintainer_email="sameen@eventable.com",
-      license = "Apache",
-      zip_safe = True,
-      url = "http://eventable.github.io/vobject/",
-      entry_points = { 'console_scripts': ['ics_diff = vobject.ics_diff:main',
-                                           'change_tz = vobject.change_tz:main']},
-      include_package_data = True,
-      test_suite = "test_vobject",
-
-      install_requires = ['python-dateutil >= 1.1'],
-
-      platforms = ["any"],
-      packages = find_packages(),
-      description = doclines[0],
-      long_description = "\n".join(doclines[2:]),
-      classifiers =  """
-      Development Status :: 5 - Production/Stable
-      Environment :: Console
-      License :: OSI Approved :: BSD License
-      Intended Audience :: Developers
-      Natural Language :: English
-      Programming Language :: Python
-      Operating System :: OS Independent
-      Topic :: Text Processing""".strip().splitlines()
->>>>>>> 632ad18b
-      )
+"""VObject: module for reading vCard and vCalendar files
+
+Description
+-----------
+
+Parses iCalendar and vCard files into Python data structures, decoding the relevant encodings. Also serializes vobject data structures to iCalendar, vCard, or (experimentally) hCalendar unicode strings.
+
+Requirements
+------------
+
+Requires python 2.4 or later, dateutil (http://labix.org/python-dateutil) 1.1 or later.
+
+Recent changes
+--------------
+   - Make change_tz.py compatible with python 2.4, so the entire package stays compatible
+   - Fall back to default (the most recent standard) behavior if a VCARD
+     or VCALENDAR doesn't have a recognized VERSION
+   - Fixed a bad performance bug when parsing large text bodies, thanks to Morgen Sagen at Apple
+   - Changed license to Apache 2.0 from Apache 1.1
+   - Worked around an issue with Apple Address Book's vcard PHOTO parser
+   - Added change_tz module and script for quickly changing event timezones for an
+     ics file.  Requires PyICU.
+   - Add support for BYMONTHDAY=-1 (days before the end of the month) when setting rrules
+     from a dateutil rrule
+   - Tolerate a Ruby iCalendar library escaping semi-colons in RRULEs
+   - Make vobjects pickle-able
+   - Add introspection help for IPython so tab completion works with
+     vobject's custom __getattr__
+   - Allow Outlook's technically illegal use of commas in TZIDs
+   - Allow unicode names for TZIDs
+   - Worked around Lotus Notes use of underscores in names by just silently replacing
+     with dashes
+   - When allowing quoted-printable data, honor CHARSET for each line, defaulting to
+     iso-8859-1
+   - Simplified directory layout, unit tests are now available via setup.py test
+
+For older changes, see
+   - http://vobject.skyhouseconsulting.com/history.html or
+   - http://websvn.osafoundation.org/listing.php?repname=vobject&path=/trunk/
+
+"""
+
+from setuptools import setup, find_packages
+
+doclines = __doc__.splitlines()
+
+setup(name = "vobject",
+      version = "0.8.3",
+      author = "Jeffrey Harris",
+      author_email = "jeffrey@osafoundation.org",
+      maintainer = "Sameen Karim",
+      maintainer_email="sameen@eventable.com",
+      license = "Apache",
+      zip_safe = True,
+      url = "http://eventable.github.io/vobject/",
+      entry_points = {
+            'console_scripts': [
+                  'ics_diff = vobject.ics_diff:main',
+                  'change_tz = vobject.change_tz:main'
+            ]
+      },
+      include_package_data = True,
+      install_requires = ['python-dateutil == 2.4.0'],
+      platforms = ["any"],
+      packages = find_packages(),
+      description = doclines[0],
+      long_description = "\n".join(doclines[2:]),
+      classifiers =  """
+      Development Status :: 5 - Production/Stable
+      Environment :: Console
+      License :: OSI Approved :: BSD License
+      Intended Audience :: Developers
+      Natural Language :: English
+      Programming Language :: Python
+      Operating System :: OS Independent
+      Topic :: Text Processing""".strip().splitlines()
+      )