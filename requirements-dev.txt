black[python2]==21.12b0
build
click==8.0.2
coverage
flake8
flake8-bugbear
flake8-pyproject
pylint
python-dateutil >= 2.4.0
setuptools
<<<<<<< HEAD
=======
sphinx
twine
>>>>>>> 47bf95db
wheel
pre-commit
black<|MERGE_RESOLUTION|>--- conflicted
+++ resolved
@@ -8,11 +8,8 @@
 pylint
 python-dateutil >= 2.4.0
 setuptools
-<<<<<<< HEAD
-=======
 sphinx
 twine
->>>>>>> 47bf95db
 wheel
 pre-commit
 black